import { Contract, ContractReceipt } from "ethers";
import { ethers } from "hardhat";
import { Diamond } from "../typechain";
import { DiamondCut, FacetCutAction } from "../types";

/**
 * Deploys the Sarcophagus facets and creates the diamond cuts needed for the
 * sarcophagus app facets
 *
 * @returns An array of diamond cuts
 */
const createAppDiamondCuts = async (): Promise<DiamondCut[]> => {
  // Deploy Utils library
  const LibUtils = await ethers.getContractFactory("LibUtils");
  const libUtils = await LibUtils.deploy();
  await libUtils.deployed();

  // Deploy Embalmer Facet
  // Functions used from other libraries are internal and thus do no need to be
  // deployed with the facet
  const EmbalmerFacet = await ethers.getContractFactory("EmbalmerFacet");
  const embalmerFacet = await EmbalmerFacet.deploy();
  await embalmerFacet.deployed();

  // Deploy ThirdParty Facet
  const ThirdPartyFacet = await ethers.getContractFactory("ThirdPartyFacet");
  const thirdPartyFacet = await ThirdPartyFacet.deploy();
  await thirdPartyFacet.deployed();

  // Deploy Archaeologist Facet
  const ArchaeologistFacet = await ethers.getContractFactory(
    "ArchaeologistFacet"
  );
  const archaeologistFacet = await ArchaeologistFacet.deploy();
  await archaeologistFacet.deployed();

  // Deploy View State Facet
  const ViewStateFacet = await ethers.getContractFactory("ViewStateFacet");
  const viewStateFacet = await ViewStateFacet.deploy();
  await viewStateFacet.deployed();

  return [
    {
      facetAddress: embalmerFacet.address,
      action: FacetCutAction.Add,
      functionSelectors: getSelectors(embalmerFacet),
    },
    {
      facetAddress: archaeologistFacet.address,
      action: FacetCutAction.Add,
      functionSelectors: getSelectors(archaeologistFacet),
    },
    {
<<<<<<< HEAD
      facetAddress: viewStateFacet.address,
      action: FacetCutAction.Add,
      functionSelectors: getSelectors(viewStateFacet),
=======
      facetAddress: thirdPartyFacet.address,
      action: FacetCutAction.Add,
      functionSelectors: getSelectors(thirdPartyFacet),
>>>>>>> f2fd4926
    },
  ];
};

/**
 * Makes a diamond cut creating facets asynchronously
 *
 * @param diamondCuts The cuts to be made to the diamond creating facets
 * @param init The address making the cut
 * @param calldata The function selector of the function to be called after the
 * diamond cut
 * @param diamond The address of the diamond contract
 * @returns The transaction receipt
 */
const diamondCutAsync = async (
  diamondCuts: DiamondCut[],
  init: string,
  calldata: string,
  diamond: Diamond
): Promise<ContractReceipt> => {
  // Get the diamondCut interface contract
  const diamondCutContract = await ethers.getContractAt(
    "IDiamondCut",
    diamond.address
  );

  // Make a diamond cut using the facets provided in cuts
  const diamondCutTx = await diamondCutContract.diamondCut(
    diamondCuts,
    init,
    calldata
  );

  return new Promise((resolve, reject) => {
    diamondCutTx.wait().then((receipt) => {
      if (receipt.status && receipt.status === 1) {
        resolve(receipt);
      } else {
        reject(new Error(`Diamond upgrade failed: ${diamondCutTx.hash}`));
      }
    });
  });
};

/**
 * Get function selectors from a contract
 *
 * @param contract The contract
 * @returns An array of function selectors
 */
const getSelectors = (contract: Contract): string[] => {
  const signatures = Object.keys(contract.interface.functions);
  return signatures
    .filter((sig) => sig !== "init(bytes)")
    .map((sig) => contract.interface.getSighash(sig));
};

/**
 * Deploys the diamond contract
 *
 * @returns The diamond contract address
 */
export const deployDiamond = async () => {
  // Get all signers (or accounts)
  const accounts = await ethers.getSigners();

  // Get contract owner
  const contractOwner = accounts[0];

  // Deploy the mock sarco token
  const MockSarcoToken = await ethers.getContractFactory("SarcoTokenMock");
  const mockSarcoToken = await MockSarcoToken.deploy();
  await mockSarcoToken.deployed();

  // Deploy DiamondInit contract
  // DiamondInit provides a function that is called when the diamond is upgraded
  // to initialize state variables
  // Read about how the diamondCut function works here:
  // https://eips.ethereum.org/EIPS/eip-2535#addingreplacingremoving-functions
  const DiamondInit = await ethers.getContractFactory("DiamondInit");
  const diamondInit = await DiamondInit.deploy();
  await diamondInit.deployed();

  // Deploy AppStorageInit contract
  const AppStorageInit = await ethers.getContractFactory("AppStorageInit");
  const appStorageInit = await AppStorageInit.deploy();
  await appStorageInit.deployed();

  // Deploy DiamondCutFacet contract
  const DiamondCutFacet = await ethers.getContractFactory("DiamondCutFacet");
  const diamondCutFacet = await DiamondCutFacet.deploy();
  await diamondCutFacet.deployed();

  // Deploy the diamond
  const Diamond = await ethers.getContractFactory("Diamond");
  const diamond = await Diamond.deploy(
    contractOwner.address,
    diamondCutFacet.address
  );
  await diamond.deployed();

  // DiamondLoupe Facet
  const DiamondLoupeFacet = await ethers.getContractFactory(
    "DiamondLoupeFacet"
  );
  const diamondLoupeFacet = await DiamondLoupeFacet.deploy();
  await diamondLoupeFacet.deployed();

  // Ownership Facet
  const OwnershipFacet = await ethers.getContractFactory("OwnershipFacet");
  const ownershipFacet = await OwnershipFacet.deploy();
  await ownershipFacet.deployed();

  // Prepare cuts from each app specific facet for the diamond cut
  const appCuts: DiamondCut[] = await createAppDiamondCuts();

  // Combine the cuts needed for the diamond pattern to work with the cuts
  // needed for the app to work
  const cuts = [
    {
      facetAddress: diamondLoupeFacet.address,
      action: FacetCutAction.Add,
      functionSelectors: getSelectors(diamondLoupeFacet),
    },
    {
      facetAddress: ownershipFacet.address,
      action: FacetCutAction.Add,
      functionSelectors: getSelectors(ownershipFacet),
    },
  ];

  // Encode the data for the diamondInit init function call The
  // DiamondInit.init() function will be called with delegatecall after the
  // diamond cut for the diamond facets is performed
  const diamondInitCallData = diamondInit.interface.encodeFunctionData("init");

  // This adds the sarco token to AppStorage.
  //
  // Encode the data for appStorageInit init function call The
  // AppStorageInit.init() function will be called with delegatecall after the
  // diamond cut for the sarcophagus facets is performed.
  const appInitCallData = appStorageInit.interface.encodeFunctionData("init", [
    mockSarcoToken.address,
  ]);

  // Make the diamond cut to create the facets provided in cuts
  try {
    // Make the diamond cuts needed for the diamond pattern to work
    await diamondCutAsync(
      cuts,
      diamondInit.address,
      diamondInitCallData,
      diamond
    );

    // Make the diamond cuts for sarcophagus
    await diamondCutAsync(
      appCuts,
      appStorageInit.address,
      appInitCallData,
      diamond
    );
    return { diamondAddress: diamond.address, sarcoToken: mockSarcoToken };
  } catch (error) {
    const _error = error as Error;
    throw new Error(_error.message);
  }
};<|MERGE_RESOLUTION|>--- conflicted
+++ resolved
@@ -51,15 +51,14 @@
       functionSelectors: getSelectors(archaeologistFacet),
     },
     {
-<<<<<<< HEAD
       facetAddress: viewStateFacet.address,
       action: FacetCutAction.Add,
       functionSelectors: getSelectors(viewStateFacet),
-=======
+    },
+    {
       facetAddress: thirdPartyFacet.address,
       action: FacetCutAction.Add,
       functionSelectors: getSelectors(thirdPartyFacet),
->>>>>>> f2fd4926
     },
   ];
 };
