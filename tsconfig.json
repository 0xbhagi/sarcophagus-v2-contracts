--- conflicted
+++ resolved
@@ -7,24 +7,5 @@
     "outDir": "dist",
     "declaration": true
   },
-<<<<<<< HEAD
-  "include": ["./typechain"],
-=======
-  "allowJs": false,
-  "include": [
-    "./scripts",
-    "./test",
-    "./typechain",
-    "./deploy",
-    "./types"
-  ],
-  "files": [
-    "./hardhat.config.ts",
-    "./test/fixtures/DeployedContracts.ts",
-    "./tasks/generate-history/registerArchaeologists.ts",
-    "./tasks/generate-history/unwrapSarcophagi.ts",
-    "./tasks/generate-history/accuseSarcophagus.ts",
-    "./tasks/generate-history/createSarcophagi.ts"
-  ],
->>>>>>> 0164803a
+  "include": ["./typechain"]
 }