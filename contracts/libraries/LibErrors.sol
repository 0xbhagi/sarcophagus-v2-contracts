// SPDX-License-Identifier: Unlicense
pragma solidity ^0.8.13;

/**
 * @title A collection of Errors
 * @notice This library defines all of the Errors that the Sarcophagus system
 * uses.
 */
library LibErrors {
    error ArchaeologistAlreadyUnwrapped(address archaeologist);

    error ArchaeologistListNotUnique(address[] archaeologists);

    error ArchaeologistNotOnSarcophagus(address archaeologist);

    error ArweaveArchaeologistNotInList();

    error ArweaveTxIdEmpty();

    error IncorrectNumberOfArchaeologistSignatures(uint256 signaturesLength);

    error MinShardsGreaterThanArchaeologists(uint8 minShards);

    error MinShardsZero();

    error NewResurrectionTimeInPast(uint256 newResurrectionTime);

    error NoArchaeologistsProvided();

    error NotEnoughCursedBond(uint256 cursedBond, uint256 amount);

    error NotEnoughFreeBond(uint256 freeBond, uint256 amount);

    error ResurrectionTimeInPast(uint256 resurrectionTime);

    error SarcophagusAlreadyExists(bytes32 identifier);

    error SarcophagusAlreadyFinalized(bytes32 identifier);

    error SarcophagusNotFinalized(bytes32 identifier);

    error SarcophagusDoesNotExist(bytes32 identifier);

    error SenderNotEmbalmer(address sender, address embalmer);

    error SignatureFromWrongAccount(
        address hopefulAddress,
        address actualAddress
    );

    error SignatureListNotUnique();

<<<<<<< HEAD
    error SignerNotArchaeologistOnSarcophagus(
        bytes32 identifier,
        address signer
    );

=======
    // Used when an attempt is made to send an accusation after the resurrection time has already passed (so it's actually time to unwrap it)
    error SarcophagusIsUnwrappable();

    // Used when an attempt is made to clean a sarcophagus that has not exceeded its resurrection window
    error SarcophagusNotCleanable();

    // Used when accusing with not enough, or invalid, unencrypted shard(s)
    error NotEnoughProof();
    
>>>>>>> 311ceb3a
    error TooEarlyToUnwrap(uint256 resurrectionTime, uint256 currentTime);

    error TooLateToUnwrap(
        uint256 resurrectionTime,
        uint256 resurrectionWindow,
        uint256 currentTime
    );

    error UnencryptedShardHashMismatch(
        bytes unencryptedShard,
        bytes32 hashedShard
    );
}<|MERGE_RESOLUTION|>--- conflicted
+++ resolved
@@ -50,13 +50,11 @@
 
     error SignatureListNotUnique();
 
-<<<<<<< HEAD
     error SignerNotArchaeologistOnSarcophagus(
         bytes32 identifier,
         address signer
     );
 
-=======
     // Used when an attempt is made to send an accusation after the resurrection time has already passed (so it's actually time to unwrap it)
     error SarcophagusIsUnwrappable();
 
@@ -65,8 +63,7 @@
 
     // Used when accusing with not enough, or invalid, unencrypted shard(s)
     error NotEnoughProof();
-    
->>>>>>> 311ceb3a
+
     error TooEarlyToUnwrap(uint256 resurrectionTime, uint256 currentTime);
 
     error TooLateToUnwrap(
