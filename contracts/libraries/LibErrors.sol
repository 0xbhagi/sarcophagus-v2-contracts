--- conflicted
+++ resolved
@@ -46,11 +46,6 @@
 
     error SignatureListNotUnique();
 
-<<<<<<< HEAD
-    error NotEnoughFreeBond(uint256 freeBond, uint256 amount);
-
-=======
->>>>>>> 707f1b9f
     // Used when an attempt is made to clean a sarcophagus that has not exceeded its resurrection window
     error SarcophagusNotCleanable();
 
