// SPDX-License-Identifier: Unlicense
pragma solidity ^0.8.13;

import "../libraries/LibTypes.sol";
import {AppStorage} from "../storage/LibAppStorage.sol";

contract ViewStateFacet {
    AppStorage internal s;

    /// @notice Gets the total protocol fees from the contract.
    /// @return The total protocol fees
    function getTotalProtocolFees() external view returns (uint256) {
        return s.totalProtocolFees;
    }

    /// @notice Get the protocol fee base percentage from the contract.
    /// @return The protocol fee base percentage - protocolFeeBasePercentage
    function getProtocolFeeBasePercentage() external view returns (uint256) {
        return s.protocolFeeBasePercentage;
    }

<<<<<<< HEAD
    /// @notice Gets archaeologist profiles given a list of archaeologist addresses.
    /// If an invalid address is included, simply leaves it out of the list.
    /// @param addresses The list of archaeologist addresses
    /// @return The list of archaeologist profiles
    function getArchaeologistProfiles(address[] memory addresses)
        external
        view
        returns (LibTypes.ArchaeologistProfile[] memory)
    {
        LibTypes.ArchaeologistProfile[]
            memory profiles = new LibTypes.ArchaeologistProfile[](
                s.archaeologistProfileAddresses.length
            );

        for (uint256 i = 0; i < addresses.length; i++) {
            // Check that the archaeologist profile exists
            if (!s.archaeologistProfiles[addresses[i]].exists) {
                continue;
            }
            profiles[i] = s.archaeologistProfiles[addresses[i]];
        }

        return profiles;
    }

=======
    /// @notice Gets the grace period an archaeologist is given to resurrect a sarcophagus after the resurrection time passes
    /// @return The resurrection grace period
    function getGracePeriod() external view returns (uint256) {
        return s.gracePeriod;
    }


>>>>>>> ddd23fca
    /// @notice Given an archaeologist address, return that archaeologist's
    /// profile
    /// @param archaeologist The archaeologist account's address
    /// @return the Archaeologist object
    function getArchaeologistProfile(address archaeologist)
        external
        view
        returns (LibTypes.ArchaeologistProfile memory)
    {
        return s.archaeologistProfiles[archaeologist];
    }

    /// @notice Return the list of registereed archaeologist addresses.
    /// @return addresses of registered archaeologists
    function getArchaeologistProfileAddresses()
        external
        view
        returns (address[] memory)
    {
        return s.archaeologistProfileAddresses;
    }

    /// @notice Given an index (of the full archaeologist array), return the
    /// archaeologist address at that index
    /// @param index The index of the registered archaeologist
    /// @return address of the archaeologist
    function getArchaeologistProfileAddressAtIndex(uint256 index)
        external
        view
        returns (address)
    {
        return s.archaeologistProfileAddresses[index];
    }

    /// @notice Returns the amount of free bond stored in the contract for an
    /// archaeologist.
    /// @param archaeologist The address of the archaeologist whose
    /// free bond is being returned
    function getFreeBond(address archaeologist)
        external
        view
        returns (uint256)
    {
        return s.archaeologistProfiles[archaeologist].freeBond;
    }

    /// @notice Returns the amount of rewards stored in the contract for an
    /// archaeologist.
    /// @param archaeologist The address of the archaeologist whose
    /// reward is being returned
    function getRewards(address archaeologist) external view returns (uint256) {
        return s.archaeologistRewards[archaeologist];
    }

    /// @notice Returns the amount of cursed bond stored in the contract for an
    /// archaeologist.
    /// @param archaeologist The address of the archaeologist whose
    /// cursed bond is being returned
    function getCursedBond(address archaeologist)
        external
        view
        returns (uint256)
    {
        return s.archaeologistProfiles[archaeologist].cursedBond;
    }

    function getArchaeologistSuccessOnSarcophagus(
        address archaeologist,
        bytes32 sarcoId
    ) external view returns (bool) {
        return s.archaeologistSuccesses[archaeologist][sarcoId];
    }

    /// @notice Returns the number of accusations for an archaeologist.
    /// @param archaeologist The address of the archaeologist whose accusations
    /// are being returned
    function getArchaeologistAccusals(address archaeologist)
        external
        view
        returns (bytes32[] memory)
    {
        return s.archaeologistAccusals[archaeologist];
    }

    /// @notice Returns the number of cleanups for an archaeologist.
    /// @param archaeologist The address of the archaeologist whose cleanups
    /// are being returned
    function getArchaeologistCleanups(address archaeologist)
        external
        view
        returns (bytes32[] memory)
    {
        return s.archaeologistCleanups[archaeologist];
    }

    /// @notice Returns a sarcophagus.
    /// @param sarcoId The identifier of the sarcophagus being returned
    function getSarcophagus(bytes32 sarcoId)
        external
        view
        returns (LibTypes.Sarcophagus memory)
    {
        return s.sarcophagi[sarcoId];
    }

    /// @notice Given an embalmer's address, returns the identifiers of all
    /// sarcophagi that the embalmer has created.
    /// @param embalmer The address of the embalmer whose sarcophagi are being
    /// returned
    function getEmbalmerSarcophagi(address embalmer)
        external
        view
        returns (bytes32[] memory)
    {
        return s.embalmerSarcophagi[embalmer];
    }

    /// @notice Given an archaeologist's address, returns the identifiers of all
    /// sarcophagi that the archaeologist has participated in.
    /// @param archaeologist The address of the archaeologist whose sarcophagi
    /// are being returned
    function getArchaeologistSarcophagi(address archaeologist)
        external
        view
        returns (bytes32[] memory)
    {
        return s.archaeologistSarcophagi[archaeologist];
    }

    /// @notice Given a recipient's address, returns the identifiers of all
    /// sarcophagi that the recipient has participated in.
    /// @param recipient The address of the recipient whose sarcophagi are being
    /// returned
    function getRecipientSarcophagi(address recipient)
        external
        view
        returns (bytes32[] memory)
    {
        return s.recipientSarcophagi[recipient];
    }

    /// @notice Returns the data stored on a sarcophagus for an archaeologist.
    /// @param sarcoId The identifier of the sarcophagus whose data is being
    /// returned
    /// @param archaeologist The address of the archaeologist whose data is
    /// being returned
    function getSarcophagusArchaeologist(bytes32 sarcoId, address archaeologist)
        external
        view
        returns (LibTypes.ArchaeologistStorage memory)
    {
        return s.sarcophagusArchaeologists[sarcoId][archaeologist];
    }
}<|MERGE_RESOLUTION|>--- conflicted
+++ resolved
@@ -19,7 +19,6 @@
         return s.protocolFeeBasePercentage;
     }
 
-<<<<<<< HEAD
     /// @notice Gets archaeologist profiles given a list of archaeologist addresses.
     /// If an invalid address is included, simply leaves it out of the list.
     /// @param addresses The list of archaeologist addresses
@@ -45,15 +44,12 @@
         return profiles;
     }
 
-=======
     /// @notice Gets the grace period an archaeologist is given to resurrect a sarcophagus after the resurrection time passes
     /// @return The resurrection grace period
     function getGracePeriod() external view returns (uint256) {
         return s.gracePeriod;
     }
 
-
->>>>>>> ddd23fca
     /// @notice Given an archaeologist address, return that archaeologist's
     /// profile
     /// @param archaeologist The archaeologist account's address
