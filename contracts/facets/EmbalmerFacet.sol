--- conflicted
+++ resolved
@@ -259,18 +259,11 @@
             LibTypes.CursedArchaeologist storage cursedArchaeologist = sarcophagus
             .cursedArchaeologists[archaeologistAddresses[i]];
 
-<<<<<<< HEAD
             // if the archaeologist hasn't been accused transfer them their digging fees
             if (!cursedArchaeologist.isAccused) {
-                // todo: consider adding this amount to archaeologistProfile.freeBond instead
                 s.archaeologistRewards[archaeologistAddresses[i]] += cursedArchaeologist.diggingFee;
                 totalDiggingFees += cursedArchaeologist.diggingFee;
             }
-=======
-            // transfer digging fee to archaeologist's reward pool
-            s.archaeologistRewards[archaeologistAddresses[i]] += cursedArchaeologist.diggingFee;
-            totalDiggingFees += cursedArchaeologist.diggingFee;
->>>>>>> abc4eb8c
         }
 
         uint256 protocolFees = LibUtils.calculateProtocolFees(totalDiggingFees);
@@ -324,14 +317,7 @@
         // for each archaeologist on the sarcophagus, unlock bond and pay digging fees
         address[] storage archaeologistAddresses = sarcophagus.cursedArchaeologistAddresses;
         for (uint256 i = 0; i < archaeologistAddresses.length; i++) {
-<<<<<<< HEAD
-=======
-            // return locked bond to archaeologist
-            LibBonds.freeArchaeologist(sarcoId, archaeologistAddresses[i]);
-            // Transfer the digging fees to the archaeologist's reward pool
->>>>>>> abc4eb8c
-            LibTypes.CursedArchaeologist storage cursedArchaeologist = sarcophagus
-            .cursedArchaeologists[archaeologistAddresses[i]];
+            LibTypes.CursedArchaeologist storage cursedArchaeologist = sarcophagus.cursedArchaeologists[archaeologistAddresses[i]];
             // if the archaeologist hasn't been accused transfer them their digging fees and return their locked bond
             if (!cursedArchaeologist.isAccused) {
                 s.archaeologistRewards[archaeologistAddresses[i]] += cursedArchaeologist.diggingFee;
