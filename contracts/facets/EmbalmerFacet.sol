--- conflicted
+++ resolved
@@ -188,7 +188,6 @@
             );
         }
 
-<<<<<<< HEAD
         // Confirm that the resurrection time is less than the max resurrection time
         if (sarcophagusParams.resurrectionTime > sarcophagusParams.maximumResurrectionTime) {
             revert ResurrectionTimePastMaxResurrectionTime(
@@ -197,10 +196,7 @@
             );
         }
 
-        // Confirm that archaeologists are provided
-=======
         // Validate archaeologist and threshold lengths
->>>>>>> 9a689071
         if (selectedArchaeologists.length == 0) {
             revert NoArchaeologistsProvided();
         }
@@ -260,20 +256,11 @@
                 selectedArchaeologists[i]
             );
 
-<<<<<<< HEAD
-            totalDiggingFees += selectedArchaeologists[i].diggingFee;
-
-            // Lock the archaeologist's free bond
-            LibBonds.lockUpBond(
-                selectedArchaeologists[i].archAddress,
-                selectedArchaeologists[i].diggingFee
-=======
             // Curse the archaeologist on this sarcophagus
             uint256 diggingFeesDue = LibBonds.curseArchaeologist(
                 sarcoId,
                 selectedArchaeologists[i],
                 i
->>>>>>> 9a689071
             );
 
             totalDiggingFees += diggingFeesDue;
@@ -355,7 +342,6 @@
             );
         }
 
-<<<<<<< HEAD
         // Confirm that the new resurrection time doesn't exceed the maximumResurrectionTime
         if (sarcophagus.maximumResurrectionTime < resurrectionTime) {
             revert ResurrectionTimePastMaxResurrectionTime(
@@ -364,10 +350,7 @@
             );
         }
 
-        // track total digging fees across all archaeologists on the sarcophagus
-=======
         // track total digging fees to be paid by embalmber across all archaeologists on the sarcophagus
->>>>>>> 9a689071
         uint256 totalDiggingFees = 0;
 
         // pay digging fee to each cursed archaeologist on the sarcophagus that has not been accused
