--- conflicted
+++ resolved
@@ -217,95 +217,4 @@
         // Emit an event
         emit UnwrapSarcophagus(sarcoId, unencryptedShard);
     }
-<<<<<<< HEAD
-=======
-
-    /// @notice Finalizes a transfer of roles and responsibilities between two
-    /// archaeologists. This is to be called by the new archaeologist.
-    /// @param sarcoId The identifier of the sarcophagus
-    /// @param arweaveTxId The id of the arweave transaction where the new shard
-    /// @param oldArchSignature The signature of the old archaeologist
-    /// was uploaded
-    function finalizeTransfer(
-        bytes32 sarcoId,
-        string memory arweaveTxId,
-        LibTypes.Signature memory oldArchSignature
-    ) external {
-        LibUtils.revertIfNotExistOrInactive(sarcoId);
-
-        // Confirm that the resurrection time is in the future
-        LibUtils.resurrectionInFuture(s.sarcophagi[sarcoId].resurrectionTime);
-
-        // Get the address that signed the oldArchSignature
-        address oldArchaeologist = LibUtils.recoverAddress(
-            bytes(arweaveTxId),
-            oldArchSignature.v,
-            oldArchSignature.r,
-            oldArchSignature.s
-        );
-
-        // Confirm that the oldArchaeologist is an archaeologist on this
-        // sarcophagus. Failure here means that someone besides an archaeologist
-        // on the sarcophagus signed this message or that the data being signed
-        // was not the provided arweaveTxId.
-        if (!LibUtils.archaeologistExistsOnSarc(sarcoId, oldArchaeologist)) {
-            revert LibErrors.SignerNotArchaeologistOnSarcophagus(
-                sarcoId,
-                oldArchaeologist
-            );
-        }
-
-        // Update the list of archaeologist's on the sarcophagus
-        // For each archaeologist on the sarcophagus, find the old archaeologist
-        // and replace it with the sender's address.
-        for (
-            uint256 i = 0;
-            i < s.sarcophagi[sarcoId].archaeologists.length;
-            i++
-        ) {
-            // Find the archaeologist that matches the old archaeologist's address
-            if (s.sarcophagi[sarcoId].archaeologists[i] == oldArchaeologist) {
-                s.sarcophagi[sarcoId].archaeologists[i] = msg.sender;
-
-                // Once found there is no need to continue
-                break;
-            }
-        }
-
-        // Free the old archaeologist's bond
-        LibBonds.freeArchaeologist(sarcoId, oldArchaeologist);
-
-        LibTypes.ArchaeologistStorage storage newArchData = s
-            .sarcophagusArchaeologists[sarcoId][msg.sender];
-
-        LibTypes.ArchaeologistStorage storage oldArchData = s
-            .sarcophagusArchaeologists[sarcoId][oldArchaeologist];
-
-        // Add the new archaeologist's address to the sarcohpagusArchaeologists mapping
-        newArchData.diggingFee = oldArchData.diggingFee;
-        newArchData.unencryptedShardDoubleHash = oldArchData
-            .unencryptedShardDoubleHash;
-        newArchData.unencryptedShard = "";
-
-        // Set the old archaeologist's data in the sarcophagusArchaeologists
-        // mapping to their default values
-        oldArchData.diggingFee = 0;
-        oldArchData.unencryptedShardDoubleHash = 0;
-        oldArchData.unencryptedShard = "";
-
-        // Add the arweave transaction id to arweaveTxIds on the sarcophagus
-        s.sarcophagi[sarcoId].arweaveTxIds.push(arweaveTxId);
-
-        // Curse the new archaeologist's bond
-        LibBonds.curseArchaeologist(sarcoId, msg.sender);
-
-        // Emit an event
-        emit FinalizeTransfer(
-            sarcoId,
-            arweaveTxId,
-            oldArchaeologist,
-            msg.sender
-        );
-    }
->>>>>>> e09826e7
 }