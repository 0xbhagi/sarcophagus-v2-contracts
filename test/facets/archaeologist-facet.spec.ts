import "@nomiclabs/hardhat-waffle";
import { expect } from "chai";
import { BigNumber } from "ethers";
<<<<<<< HEAD
import { hexlify } from "ethers/lib/utils";
import { ethers } from "hardhat";
import { archeologistsFixture } from "../fixtures/archaeologists-fixture";
import { createSarcoFixture } from "../fixtures/create-sarco-fixture";
import { finalizeTransferFixture } from "../fixtures/finalize-transfer-fixture";
import { calculateCursedBond, sign } from "../utils/helpers";
import time from "../utils/time";

describe("Contract: ArchaeologistFacet", () => {
=======
import { toUtf8String } from "ethers/lib/utils";
import { deployments, ethers } from "hardhat";
import { ArchaeologistFacet, EmbalmerFacet, SarcoTokenMock, ViewStateFacet } from "../../typechain";
import { SignatureWithAccount } from "../../types";
import { setupArchaeologists } from "../fixtures/setup-archaeologists";
import { increaseNextBlockTimestamp, sign } from "../utils/helpers";

describe("Contract: ArchaeologistFacet", () => {
  let archaeologistFacet: ArchaeologistFacet;
  let viewStateFacet: ViewStateFacet;
  let archaeologist: SignerWithAddress;
  let sarcoToken: SarcoTokenMock;
  let archaeologistSarcBalance: BigNumber;
  let diamondAddress: string;

  // Deploy the contracts and do stuff before each function, not before each
  // test. There is no need to do all of this before every single test.
  const beforeEachFunc = async () => {
    const signers = await ethers.getSigners();

    archaeologist = signers[0];

    await deployments.fixture();
    sarcoToken = await ethers.getContract("SarcoTokenMock");
    diamondAddress = (await ethers.getContract("Diamond_DiamondProxy")).address;

    // Approve the archaeologist on the sarco token so transferFrom will work
    await sarcoToken.connect(archaeologist).approve(diamondAddress, ethers.constants.MaxUint256);

    archaeologistFacet = await ethers.getContractAt("ArchaeologistFacet", diamondAddress);

    viewStateFacet = await ethers.getContractAt("ViewStateFacet", diamondAddress);

    // Get the archaeologist's sarco token balance. This is used throughout the
    // tests.
    archaeologistSarcBalance = await sarcoToken.balanceOf(archaeologist.address);
  };

>>>>>>> ed1b1ae8
  describe("depositFreeBond()", () => {
    context("Successful deposit", () => {
      it("should deposit free bond to the contract", async () => {
        const {
          archaeologists,
          archaeologistFacet,
          viewStateFacet,
          sarcoToken,
        } = await archeologistsFixture(1);

        const archaeologist = archaeologists[0];

        const archaeologistSarcoBalanceBefore = await sarcoToken.balanceOf(
          archaeologist.archAddress
        );
        const tx = await archaeologistFacet
          .connect(archaeologist.signer)
          .depositFreeBond(BigNumber.from(100));
        const receipt = await tx.wait();

        // Check that the transaction succeeded
        expect(receipt.status).to.equal(1);

<<<<<<< HEAD
        const freeBond = await viewStateFacet.getFreeBond(
          archaeologist.archAddress
        );
        expect(freeBond.toString()).to.equal("100");

        const archaeologistSarcoBalanceAfter = await sarcoToken.balanceOf(
          archaeologist.archAddress
        );

        expect(
          archaeologistSarcoBalanceAfter.add(BigNumber.from(100)).toString()
        ).to.equal(archaeologistSarcoBalanceBefore.toString());

        const contractSarcBalance = await sarcoToken.balanceOf(
          archaeologistFacet.address
        );
        expect(contractSarcBalance.toString()).to.equal("100");
      });

      it("should emit an event DepositFreeBond()", async () => {
        const { archaeologists, archaeologistFacet } =
          await archeologistsFixture(1);

        const contextArchaeologist = archaeologists[0];

        const tx = archaeologistFacet
          .connect(contextArchaeologist.signer)
          .depositFreeBond(BigNumber.from(100));

        await expect(tx)
          .emit(archaeologistFacet, "DepositFreeBond")
          .withArgs(contextArchaeologist.archAddress, 100);
      });
    });

    context("Failed Deposit", () => {
      it("should revert if amount is negative", async () => {
        const { archaeologists, archaeologistFacet } =
          await archeologistsFixture(1);

        // Try to deposit a negative amount
        await expect(
          archaeologistFacet
            .connect(archaeologists[0].signer)
            .depositFreeBond(BigNumber.from(-1))
        ).to.be.reverted;
      });
=======
      const sarcoTokenBalance = await sarcoToken.balanceOf(archaeologist.address);
      expect(sarcoTokenBalance.toString()).to.equal(
        archaeologistSarcBalance.sub(BigNumber.from(100)).toString()
      );

      const contractSarcBalance = await sarcoToken.balanceOf(archaeologistFacet.address);
      expect(contractSarcBalance.toString()).to.equal("100");
    });

    it("should emit an event when the free bond is deposited", async () => {
      const tx = await archaeologistFacet.depositFreeBond(BigNumber.from(100));
      const receipt = await tx.wait();
      const events = receipt.events;
      expect(events).to.not.be.undefined;

      // Check that the list of events includes an event that has an address
      // matching the archaeologistFacet address
      expect(events?.some(event => event.address === archaeologistFacet.address)).to.be.true;
    });

    it("should emit a transfer event when the sarco token is transfered", async () => {
      const tx = await archaeologistFacet.depositFreeBond(BigNumber.from(100));
      const receipt = await tx.wait();
      const events = receipt.events;
      expect(events).to.not.be.undefined;

      // Check that the list of events includes an event that has an address
      // matching the archaeologistFacet address
      expect(events?.some(event => event.address === sarcoToken.address)).to.be.true;
    });

    it("should revert if amount is negative", async () => {
      // Try to deposit a negative amount
      await expect(archaeologistFacet.depositFreeBond(BigNumber.from(-1))).to.be.reverted;
>>>>>>> ed1b1ae8
    });
  });

  describe("withdrawFreeBond()", () => {
    context("Successful withdrawal", () => {
      it("should withdraw free bond from the contract", async () => {
        const {
          archaeologists,
          archaeologistFacet,
          viewStateFacet,
          sarcoToken,
        } = await archeologistsFixture(1);

        const contextArchaeologist = archaeologists[0];

        const archBalanceBefore = await sarcoToken.balanceOf(
          contextArchaeologist.archAddress
        );

        // Put some free bond on the contract so we can withdraw it
        await archaeologistFacet
          .connect(contextArchaeologist.signer)
          .depositFreeBond(BigNumber.from(100));

        // Withdraw free bond
        const tx = await archaeologistFacet
          .connect(contextArchaeologist.signer)
          .withdrawFreeBond(BigNumber.from(100));
        const receipt = await tx.wait();

<<<<<<< HEAD
        // Check that the transaction succeeded
        expect(receipt.status).to.equal(1);

        const freeBond = await viewStateFacet.getFreeBond(
          contextArchaeologist.archAddress
        );
        expect(freeBond.toString()).to.equal("0");

        const archBalanceAfter = await sarcoToken.balanceOf(
          contextArchaeologist.archAddress
        );
=======
      const sarcoTokenBalance = await sarcoToken.balanceOf(archaeologist.address);
      expect(sarcoTokenBalance.toString()).to.equal(archaeologistSarcBalance.toString());

      const contractSarcBalance = await sarcoToken.balanceOf(archaeologistFacet.address);
      expect(contractSarcBalance.toString()).to.equal("0");
    });

    it("should emit an event when the free bond is withdrawn", async () => {
      // Put some free bond on the contract so we can withdraw it
      await archaeologistFacet.depositFreeBond(BigNumber.from(100));

      // Withdraw free bond
      const tx = await archaeologistFacet.withdrawFreeBond(BigNumber.from(100));
      const receipt = await tx.wait();
      const events = receipt.events;
      expect(events).to.not.be.undefined;

      // Check that the list of events includes an event that has an address
      // matching the archaeologistFacet address
      expect(events?.some(event => event.address === archaeologistFacet.address)).to.be.true;
    });
>>>>>>> ed1b1ae8

        expect(archBalanceAfter.toString()).to.equal(
          archBalanceBefore.toString()
        );

<<<<<<< HEAD
        const contractSarcBalance = await sarcoToken.balanceOf(
          archaeologistFacet.address
        );
        expect(contractSarcBalance.toString()).to.equal("0");
      });

      it("should emit an event when the free bond is withdrawn", async () => {
        const { archaeologists, archaeologistFacet } =
          await archeologistsFixture(1);

        const contextArchaeologist = archaeologists[0];
=======
      // Withdraw free bond
      const tx = await archaeologistFacet.withdrawFreeBond(BigNumber.from(100));
      const receipt = await tx.wait();
      const events = receipt.events;
      expect(events).to.not.be.undefined;

      // Check that the list of events includes an event that has an address
      // matching the archaeologistFacet address
      expect(events?.some(event => event.address === sarcoToken.address)).to.be.true;
    });

    it("should revert if amount is negative", async () => {
      // Try to withdraw a negative amount
      await expect(archaeologistFacet.withdrawFreeBond(BigNumber.from(-1))).to.be.reverted;
    });
>>>>>>> ed1b1ae8

        // Put some free bond on the contract so we can withdraw it
        await archaeologistFacet
          .connect(contextArchaeologist.signer)
          .depositFreeBond(BigNumber.from(100));

<<<<<<< HEAD
        const tx = archaeologistFacet
          .connect(contextArchaeologist.signer)
          .withdrawFreeBond(BigNumber.from(100));

        await expect(tx)
          .to.emit(archaeologistFacet, "WithdrawFreeBond")
          .withArgs(contextArchaeologist.archAddress, 100);
      });

      it("should emit a transfer event when the sarco token is transfered", async () => {
        const { archaeologists, archaeologistFacet, sarcoToken } =
          await archeologistsFixture(1);

        const contextArchaeologist = archaeologists[0];

        // Put some free bond on the contract so we can withdraw it
        await archaeologistFacet
          .connect(contextArchaeologist.signer)
          .depositFreeBond(BigNumber.from(100));

        // Withdraw free bond
        const tx = await archaeologistFacet
          .connect(contextArchaeologist.signer)
          .withdrawFreeBond(BigNumber.from(100));
        await expect(tx).emit(sarcoToken, "Transfer");
      });
    });

    context("Failed withdrawals", () => {
      it("should revert if amount is negative", async () => {
        const { archaeologists, archaeologistFacet } =
          await archeologistsFixture(1);
=======
      // Try to withdraw with a non-archaeologist address
      await expect(archaeologistFacet.withdrawFreeBond(BigNumber.from(101))).to.be.revertedWith(
        "NotEnoughFreeBond"
      );
    });
  });

  describe("unwrapSarcophagus()", () => {
    let sarcoToken: SarcoTokenMock;
    // let arweaveSignature: Signature;
    let diamondAddress: string;
    let archaeologists: SignerWithAddress[];
    let signers: SignerWithAddress[];
    let embalmer: SignerWithAddress;
    let arweaveArchaeologist: SignerWithAddress;
    let recipient: SignerWithAddress;
    let embalmerFacet: EmbalmerFacet;

    const arweaveTxId = "someArweaveTxId";

    // Define an arcaeologist fees object to be used in any test that needs it
    const archaeologistsFees = [
      {
        storageFee: 20,
        diggingFee: 10,
        bounty: 100,
      },
      {
        storageFee: 25,
        diggingFee: 8,
        bounty: 112,
      },
      {
        storageFee: 21,
        diggingFee: 9,
        bounty: 105,
      },
    ];

    // Set up the signers for the tests
    before(async () => {
      signers = await ethers.getSigners();

      // Set some roles to be used in the tests
      embalmer = signers[0];
      archaeologists = [signers[1], signers[2], signers[3]];
      arweaveArchaeologist = signers[1];
      recipient = signers[4];
    });

    // Deploy the contracts
    before(async () => {
      await deployments.fixture();

      sarcoToken = await ethers.getContract("SarcoTokenMock");
      diamondAddress = (await ethers.getContract("Diamond_DiamondProxy")).address;

      embalmerFacet = await ethers.getContractAt("EmbalmerFacet", diamondAddress);

      // Get the archaeologistFacet so we can add some free bond for the archaeologists
      archaeologistFacet = await ethers.getContractAt("ArchaeologistFacet", diamondAddress);

      viewStateFacet = await ethers.getContractAt("ViewStateFacet", diamondAddress);

      await setupArchaeologists();

      // arweaveSignature = await sign(arweaveArchaeologist, arweaveTxId, "string");
    });

    const initializeSarcophagus = async (unhashedId: string): Promise<string> => {
      const name = "New Sarcophagus";
      const identifier = ethers.utils.solidityKeccak256(["string"], [unhashedId]);

      // Approve the embalmer on the sarco token
      const diamond = await ethers.getContract("Diamond_DiamondProxy");
      await sarcoToken.connect(embalmer).approve(diamond.address, ethers.constants.MaxUint256);

      // Define archaeologist objects to be passed into the sarcophagus.
      // Since the contract doesn't care what the value of the shard is, just
      // hash the archaeologist's address. In practice we would not be hashing
      // an address, of course, but a long string representing the shard.
      const archaeologistObjects = archaeologists.map((a, i) => ({
        archAddress: a.address,
        storageFee: BigNumber.from(archaeologistsFees[i].storageFee),
        diggingFee: BigNumber.from(archaeologistsFees[i].diggingFee),
        bounty: BigNumber.from(archaeologistsFees[i].bounty),
        hashedShard: ethers.utils.solidityKeccak256(["string"], [a.address]),
      }));

      const canBeTransferred = true;

      // Set a resurrection time 1 week in the future
      const resurrectionTime = (await ethers.provider.getBlock("latest")).timestamp + 604800;

      const minShards = 3;

      // Create a sarcophagus as the embalmer
      await embalmerFacet
        .connect(embalmer)
        .initializeSarcophagus(
          name,
          identifier,
          archaeologistObjects,
          arweaveArchaeologist.address,
          recipient.address,
          resurrectionTime,
          canBeTransferred,
          minShards
        );
>>>>>>> ed1b1ae8

        const contextArchaeologist = archaeologists[0];

        // Put some free bond on the contract so we can withdraw it
        await archaeologistFacet
          .connect(contextArchaeologist.signer)
          .depositFreeBond(BigNumber.from(100));

        // Try to withdraw a negative amount
        await expect(archaeologistFacet.withdrawFreeBond(BigNumber.from(-1))).to
          .be.reverted;
      });

<<<<<<< HEAD
      it("should revert on attempt to withdraw more than free bond", async () => {
        const { archaeologists, archaeologistFacet } =
          await archeologistsFixture(1);
=======
          signatures.push(Object.assign(signature, { account: archaeologist.address }));
>>>>>>> ed1b1ae8

        const contextArchaeologist = archaeologists[0];

<<<<<<< HEAD
        // Put some free bond on the contract so we can withdraw it
        await archaeologistFacet
          .connect(contextArchaeologist.signer)
          .depositFreeBond(BigNumber.from(100));

        // Try to withdraw with a non-archaeologist address
        await expect(
          archaeologistFacet.withdrawFreeBond(BigNumber.from(101))
        ).to.be.revertedWith("NotEnoughFreeBond");
      });
    });
  });

  describe("unwrapSarcophagus()", () => {
    const shares = 5;
    const threshold = 2;
=======
          await sarcoToken.transfer(archaeologist.address, BigNumber.from("10000"));

          await archaeologistFacet.connect(archaeologist).depositFreeBond(BigNumber.from("1000"));
        }
      }

      await sarcoToken
        .connect(arweaveArchaeologist)
        .approve(diamond.address, ethers.constants.MaxUint256);

      await sarcoToken.transfer(arweaveArchaeologist.address, BigNumber.from("10000"));

      await archaeologistFacet
        .connect(arweaveArchaeologist)
        .depositFreeBond(BigNumber.from("1000"));

      const arweaveSignature = await sign(arweaveArchaeologist, arweaveTxId, "string");

      // Finalize the sarcophagus
      await embalmerFacet
        .connect(embalmer)
        .finalizeSarcophagus(identifier, signatures, arweaveSignature, arweaveTxId);
    };
>>>>>>> ed1b1ae8

    context("Successful unwrap", () => {
      it("should store the unencrypted shard on the contract", async () => {
        const { archaeologists, archaeologistFacet, sarcoId, viewStateFacet } =
          await createSarcoFixture({ shares, threshold }, "Test Sarco");

        // Set the evm timestamp of the next block to be 1 week and 1 second in
        // the future
        await time.increase(time.duration.weeks(1) + 1);

        // Have archaeologist unwrap
        await archaeologistFacet
          .connect(archaeologists[0].signer)
          .unwrapSarcophagus(sarcoId, archaeologists[0].unencryptedShard);

        // Check that the unencrypted shard is stored on the contract
        const archaeologist = await viewStateFacet.getSarcophagusArchaeologist(
          sarcoId,
          archaeologists[0].archAddress
        );

<<<<<<< HEAD
        expect(archaeologist.unencryptedShard).to.equal(
          hexlify(archaeologists[0].unencryptedShard)
        );
=======
        expect(toUtf8String(archaeologist.unencryptedShard)).to.equal(unencryptedShard);
>>>>>>> ed1b1ae8
      });

      it("should free up the archaeologist's cursed bond", async () => {
        const { archaeologists, archaeologistFacet, sarcoId, viewStateFacet } =
          await createSarcoFixture({ shares, threshold }, "Test Sarco");

        // Get the cursed bond amount of the first archaeologist before initialize
        const cursedBondAmountBefore = await viewStateFacet.getCursedBond(
<<<<<<< HEAD
          archaeologists[0].archAddress
        );
=======
          archaeologists[0].address
        );

        // Initialize the sarcophagusk
        const identifier = await initializeSarcophagus("shouldFreeUpArchsCursedBond");
>>>>>>> ed1b1ae8

        // Set the evm timestamp of the next block to be 1 week and 1 second in
        // the future
        await time.increase(time.duration.weeks(1) + 1);

        // Have archaeologist unwrap
        await archaeologistFacet
          .connect(archaeologists[0].signer)
          .unwrapSarcophagus(sarcoId, archaeologists[0].unencryptedShard);

        // Get the cursed bond amount of the first archaeologist after unwrapping
<<<<<<< HEAD
        const cursedBondAmountAfter = await viewStateFacet.getCursedBond(
          archaeologists[0].archAddress
        );
=======
        const cursedBondAmountAfter = await viewStateFacet.getCursedBond(archaeologists[0].address);
>>>>>>> ed1b1ae8

        // Check that the cursed bond amount has been freed up.
        expect(cursedBondAmountBefore).to.equal(
          calculateCursedBond(
            archaeologists[0].diggingFee,
            archaeologists[0].bounty
          )
        );
        expect(cursedBondAmountAfter).to.equal(0);
      });

      it("should add this sarcophagus to the archaeologist's successful sarcophagi", async () => {
        const { archaeologists, archaeologistFacet, sarcoId, viewStateFacet } =
          await createSarcoFixture({ shares, threshold }, "Test Sarco");

        // Set the evm timestamp of the next block to be 1 week and 1 second in
        // the future
        await time.increase(time.duration.weeks(1) + 1);

        // Have archaeologist unwrap
        await archaeologistFacet
          .connect(archaeologists[0].signer)
          .unwrapSarcophagus(sarcoId, archaeologists[0].unencryptedShard);

<<<<<<< HEAD
        const isSuccessfulSarcophagus =
          await viewStateFacet.getArchaeologistSuccessOnSarcophagus(
            archaeologists[0].archAddress,
            sarcoId
          );
=======
        const isSuccessfulSarcophagus = await viewStateFacet.getArchaeologistSuccessOnSarcophagus(
          archaeologists[0].address,
          identifier
        );
>>>>>>> ed1b1ae8

        expect(isSuccessfulSarcophagus).to.be.true;
      });

      it("should transfer the digging fee and bounty to the archaeologist's reward pool without transferring tokens", async () => {
<<<<<<< HEAD
        const {
          archaeologists,
          archaeologistFacet,
          sarcoId,
          sarcoToken,
          viewStateFacet,
        } = await createSarcoFixture({ shares, threshold }, "Test Sarco");
=======
        // Initialize the sarcophagus
        const identifier = await initializeSarcophagus("shouldTransferFeesToArch");

        // Finalize the sarcophagus
        await finalizeSarcophagus(identifier);

        // Earlier during initialize we used each archaeologist's address as the
        // unencrypted shard. In practice this will obviously not be the
        // archaeologist's address. The contract doesn't care what the
        // unencrypted shard is.
        const unencryptedShard = archaeologists[0].address;
>>>>>>> ed1b1ae8

        // Calculate the digging fee and bounty for the first archaeologist
        const totalFees = archaeologists[0].diggingFee.add(
          archaeologists[0].bounty
        );

        // Get the sarco balance of the first archaeologist before unwrap
<<<<<<< HEAD
        const sarcoBalanceBefore = await sarcoToken.balanceOf(
          archaeologists[0].archAddress
        );
=======
        const sarcoBalanceBefore = await sarcoToken.balanceOf(archaeologists[0].address);
>>>>>>> ed1b1ae8
        const archRewardsBefore = await viewStateFacet.getAvailableRewards(
          archaeologists[0].archAddress
        );

        // Set the evm timestamp of the next block to be 1 week and 1 second in
        // the future
        await time.increase(time.duration.weeks(1) + 1);

        // Have archaeologist unwrap
        await archaeologistFacet
          .connect(archaeologists[0].signer)
          .unwrapSarcophagus(sarcoId, archaeologists[0].unencryptedShard);

        // Get the sarco balance of the first archaeologist after unwrap
<<<<<<< HEAD
        const sarcoBalanceAfter = await sarcoToken.balanceOf(
          archaeologists[0].archAddress
        );
=======
        const sarcoBalanceAfter = await sarcoToken.balanceOf(archaeologists[0].address);
>>>>>>> ed1b1ae8
        const archRewardsAfter = await viewStateFacet.getAvailableRewards(
          archaeologists[0].archAddress
        );

        // Check that the difference between the before and after rewards is
        // equal to the total fees, and actual token balance is unchanged
        expect(sarcoBalanceAfter.toString()).to.equal(sarcoBalanceBefore.toString());
        expect(archRewardsAfter.toString()).to.equal(archRewardsBefore.add(totalFees).toString());
      });

      it("should emit UnwrapSarcophagus()", async () => {
        const { archaeologists, archaeologistFacet, sarcoId } =
          await createSarcoFixture({ shares, threshold }, "Test Sarco");

        // Set the evm timestamp of the next block to be 1 week and 1 second in
        // the future
        await time.increase(time.duration.weeks(1) + 1);

        // Have archaeologist unwrap
<<<<<<< HEAD
        const tx = archaeologistFacet
          .connect(archaeologists[0].signer)
          .unwrapSarcophagus(sarcoId, archaeologists[0].unencryptedShard);

        // Check that the list of events includes an event that has an address
        // matching the embalmerFacet address
        await expect(tx).emit(archaeologistFacet, "UnwrapSarcophagus");
=======
        const tx = await archaeologistFacet
          .connect(archaeologists[0])
          .unwrapSarcophagus(identifier, Buffer.from(unencryptedShard));

        const receipt = await tx.wait();

        const events = receipt.events;
        expect(events).to.not.be.undefined;

        // Check that the list of events includes an event that has an address
        // matching the embalmerFacet address
        expect(events?.some(event => event.address === archaeologistFacet.address)).to.be.true;
>>>>>>> ed1b1ae8
      });
    });

    context("Failed unwrap", () => {
      it("should revert if the sarcophagus does not exist", async () => {
<<<<<<< HEAD
        const { archaeologists, archaeologistFacet } = await createSarcoFixture(
          { shares, threshold },
          "Test Sarco"
        );

        const falseIdentifier = ethers.utils.solidityKeccak256(
          ["string"],
          ["falseIdentifier"]
        );
=======
        const falseIdentifier = ethers.utils.solidityKeccak256(["string"], ["falseIdentifier"]);
>>>>>>> ed1b1ae8

        // Set the evm timestamp of the next block to be 1 week and 1 second in
        // the future
        await time.increase(time.duration.weeks(1) + 1);

        // Have archaeologist unwrap
        const tx = archaeologistFacet
          .connect(archaeologists[0].signer)
          .unwrapSarcophagus(
            falseIdentifier,
            archaeologists[0].unencryptedShard
          );

        await expect(tx).to.be.revertedWith("SarcophagusDoesNotExist");
      });

      it("should revert if the sender is not an archaeologist on this sarcophagus", async () => {
<<<<<<< HEAD
        const { archaeologists, archaeologistFacet, sarcoId, recipient } =
          await createSarcoFixture({ shares, threshold }, "Test Sarco");
=======
        // Initialize the sarcophagus
        const identifier = await initializeSarcophagus("senderNotArchaeologist");

        // Finalize the sarcophagus
        await finalizeSarcophagus(identifier);

        // Earlier during initialize we used each archaeologist's address as the
        // unencrypted shard. In practice this will obviously not be the
        // archaeologist's address. The contract doesn't care what the
        // unencrypted shard is.
        const unencryptedShard = archaeologists[0].address;
>>>>>>> ed1b1ae8

        // Set the evm timestamp of the next block to be 1 week and 1 second in
        // the future
        await time.increase(time.duration.weeks(1) + 1);

        // Have archaeologist unwrap
        const tx = archaeologistFacet
          .connect(recipient)
          .unwrapSarcophagus(sarcoId, archaeologists[0].unencryptedShard);

        await expect(tx).to.be.revertedWith("ArchaeologistNotOnSarcophagus");
      });

      it("should revert if unwrap is called before the resurrection time has passed", async () => {
        const { archaeologists, archaeologistFacet, sarcoId } =
          await createSarcoFixture({ shares, threshold }, "Test Sarco");

        // Have archaeologist unwrap
        const tx = archaeologistFacet
          .connect(archaeologists[0].signer)
          .unwrapSarcophagus(sarcoId, archaeologists[0].unencryptedShard);

        await expect(tx).to.be.revertedWith("TooEarlyToUnwrap");
      });

      it("should revert if unwrap is called after the resurrection window has expired", async () => {
        const { archaeologists, archaeologistFacet, sarcoId } =
          await createSarcoFixture({ shares, threshold }, "Test Sarco");

        // Set the evm timestamp of the next block to be 2 weeks in the future
        await time.increase(time.duration.weeks(2));

        // Have archaeologist unwrap
        const tx = archaeologistFacet
          .connect(archaeologists[0].signer)
          .unwrapSarcophagus(sarcoId, archaeologists[0].unencryptedShard);

        await expect(tx).to.be.revertedWith("TooLateToUnwrap");
      });

      it("should revert if this archaeologist has already unwrapped this sarcophagus", async () => {
        const { archaeologists, archaeologistFacet, sarcoId } =
          await createSarcoFixture({ shares, threshold }, "Test Sarco");

        // Set the evm timestamp of the next block to be 1 week and 1 second in
        // the future
        await time.increase(time.duration.weeks(1) + 1);

        (
          await archaeologistFacet
            .connect(archaeologists[0].signer)
            .unwrapSarcophagus(sarcoId, archaeologists[0].unencryptedShard)
        ).wait();

        const tx = archaeologistFacet
          .connect(archaeologists[0].signer)
          .unwrapSarcophagus(sarcoId, archaeologists[0].unencryptedShard);

        await expect(tx).to.be.revertedWith("ArchaeologistAlreadyUnwrapped");
      });

      it("should revert if the hash of the unencrypted shard does not match the hashed shard stored on the sarcophagus", async () => {
        const { archaeologists, archaeologistFacet, sarcoId } =
          await createSarcoFixture({ shares, threshold }, "Test Sarco");

        // Set the evm timestamp of the next block to be 1 week and 1 second in
        // the future
        await time.increase(time.duration.weeks(1) + 1);

        // Have archaeologist unwrap
        const tx = archaeologistFacet
          .connect(archaeologists[0].signer)
          .unwrapSarcophagus(sarcoId, Buffer.from("somethingElse"));
        const tx2 = archaeologistFacet
          .connect(archaeologists[0].signer)
          .unwrapSarcophagus(sarcoId, archaeologists[1].unencryptedShard);

        await expect(tx).to.be.revertedWith("UnencryptedShardHashMismatch");
        await expect(tx2).to.be.revertedWith("UnencryptedShardHashMismatch");
      });

      it("should revert if the sarcophagus is not finalized", async () => {
        const { archaeologists, archaeologistFacet, sarcoId } =
          await createSarcoFixture(
            { shares, threshold, skipFinalize: true },
            "Test Sarco"
          );

        // Set the evm timestamp of the next block to be 1 week and 1 second in
        // the future
        await time.increase(time.duration.weeks(1) + 1);

        // Have archaeologist unwrap
        const tx = archaeologistFacet
          .connect(archaeologists[0].signer)
          .unwrapSarcophagus(sarcoId, archaeologists[0].unencryptedShard);

        await expect(tx).to.be.revertedWith("SarcophagusNotFinalized");
      });
    });
  });

  describe("finalizeTransfer()", () => {
<<<<<<< HEAD
    const shares = 5;
    const threshold = 2;

    context("Successful transfer", () => {
      it("should update the list of archaeologists on a sarcophagus", async () => {
        const { oldArchaeologist, newArchaeologist, sarcoId, viewStateFacet } =
          await finalizeTransferFixture();

        const archaeologistAddresses = (
          await viewStateFacet.getSarcophagus(sarcoId)
        ).archaeologists;
=======
    let sarcoToken: SarcoTokenMock;
    // let arweaveSignature: Signature;
    let diamondAddress: string;
    let archaeologists: SignerWithAddress[];
    let signers: SignerWithAddress[];
    let embalmer: SignerWithAddress;
    let arweaveArchaeologist: SignerWithAddress;
    let recipient: SignerWithAddress;
    let embalmerFacet: EmbalmerFacet;
    let newArchaeologist: SignerWithAddress;
    let oldArchaeologist: SignerWithAddress;

    const arweaveTxId = "arweaveTxIdForNewArchaeologist";

    // Define an arcaeologist fees object to be used in any test that needs it
    const archaeologistsFees = [
      {
        storageFee: 20,
        diggingFee: 10,
        bounty: 100,
      },
      {
        storageFee: 25,
        diggingFee: 8,
        bounty: 112,
      },
      {
        storageFee: 21,
        diggingFee: 9,
        bounty: 105,
      },
    ];

    // Set up the signers for the tests
    before(async () => {
      signers = await ethers.getSigners();

      // Set some roles to be used in the tests
      embalmer = signers[0];
      archaeologists = [signers[1], signers[2], signers[3]];
      arweaveArchaeologist = signers[1];
      recipient = signers[4];
      newArchaeologist = signers[8];
      oldArchaeologist = archaeologists[0];
    });

    // Deploy the contracts
    before(async () => {
      await deployments.fixture();

      sarcoToken = await ethers.getContract("SarcoTokenMock");
      diamondAddress = (await ethers.getContract("Diamond_DiamondProxy")).address;

      sarcoToken = await ethers.getContract("SarcoTokenMock");
      diamondAddress = (await ethers.getContract("Diamond_DiamondProxy")).address;

      embalmerFacet = await ethers.getContractAt("EmbalmerFacet", diamondAddress);

      // Get the archaeologistFacet so we can add some free bond for the archaeologists
      archaeologistFacet = await ethers.getContractAt("ArchaeologistFacet", diamondAddress);

      viewStateFacet = await ethers.getContractAt("ViewStateFacet", diamondAddress);

      await setupArchaeologists();

      // arweaveSignature = await sign(arweaveArchaeologist, arweaveTxId, "string");
    });

    // Set up the new archaeologist
    before(async () => {
      await sarcoToken
        .connect(newArchaeologist)
        .approve(diamondAddress, ethers.constants.MaxUint256);

      await sarcoToken.transfer(newArchaeologist.address, BigNumber.from(10_000));

      await archaeologistFacet.connect(newArchaeologist).depositFreeBond(BigNumber.from("5000"));
    });

    const initializeSarcophagus = async (unhashedId: string): Promise<string> => {
      const name = "New Sarcophagus";
      const identifier = ethers.utils.solidityKeccak256(["string"], [unhashedId]);

      // Approve the embalmer on the sarco token
      const diamond = await ethers.getContract("Diamond_DiamondProxy");
      await sarcoToken.connect(embalmer).approve(diamond.address, ethers.constants.MaxUint256);

      // Define archaeologist objects to be passed into the sarcophagus.
      // Since the contract doesn't care what the value of the shard is, just
      // hash the archaeologist's address. In practice we would not be hashing
      // an address, of course, but a long string representing the shard.
      const archaeologistObjects = archaeologists.map((a, i) => ({
        archAddress: a.address,
        storageFee: BigNumber.from(archaeologistsFees[i].storageFee),
        diggingFee: BigNumber.from(archaeologistsFees[i].diggingFee),
        bounty: BigNumber.from(archaeologistsFees[i].bounty),
        hashedShard: ethers.utils.solidityKeccak256(["string"], [a.address]),
      }));

      const canBeTransferred = true;

      // Set a resurrection time 1 week in the future
      const resurrectionTime = (await ethers.provider.getBlock("latest")).timestamp + 604800;

      const minShards = 3;

      // Create a sarcophagus as the embalmer
      await embalmerFacet
        .connect(embalmer)
        .initializeSarcophagus(
          name,
          identifier,
          archaeologistObjects,
          arweaveArchaeologist.address,
          recipient.address,
          resurrectionTime,
          canBeTransferred,
          minShards
        );

      return identifier;
    };

    const finalizeSarcophagus = async (identifier: string) => {
      const diamond = await ethers.getContract("Diamond_DiamondProxy");
      const signatures: SignatureWithAccount[] = [];

      for (const archaeologist of archaeologists) {
        // Sign a message and add to signatures. Only sign if the archaeologist
        // is not the arweave archaeologist
        if (archaeologist.address !== arweaveArchaeologist.address) {
          const signature = await sign(archaeologist, identifier, "bytes32");

          signatures.push(Object.assign(signature, { account: archaeologist.address }));
        }

        await sarcoToken
          .connect(archaeologist)
          .approve(diamond.address, ethers.constants.MaxUint256);

        await sarcoToken.transfer(archaeologist.address, BigNumber.from("10000"));

        await archaeologistFacet.connect(archaeologist).depositFreeBond(BigNumber.from("1000"));
      }

      await sarcoToken
        .connect(arweaveArchaeologist)
        .approve(diamond.address, ethers.constants.MaxUint256);

      await sarcoToken.transfer(arweaveArchaeologist.address, BigNumber.from("10000"));

      await archaeologistFacet
        .connect(arweaveArchaeologist)
        .depositFreeBond(BigNumber.from("1000"));

      const arweaveSignature = await sign(arweaveArchaeologist, arweaveTxId, "string");

      // Finalize the sarcophagus
      await embalmerFacet
        .connect(embalmer)
        .finalizeSarcophagus(identifier, signatures, arweaveSignature, arweaveTxId);
    };

    context("Successful transfer", () => {
      it("should update the list of archaeologists on a sarcophagus", async () => {
        // Initialize the sarcophagus
        const identifier = await initializeSarcophagus("shouldUpdateArchaeologists");

        // Finalize the sarcophagus
        await finalizeSarcophagus(identifier);

        // Use the old archaeologist to sign the arweaveTxId
        const oldArchaeologistSignature = await sign(oldArchaeologist, arweaveTxId, "string");

        await archaeologistFacet
          .connect(newArchaeologist)
          .finalizeTransfer(identifier, arweaveTxId, oldArchaeologistSignature);

        const archaeologistAddresses = (await viewStateFacet.getSarcophagus(identifier))
          .archaeologists;
>>>>>>> ed1b1ae8

        expect(archaeologistAddresses).to.have.lengthOf(shares);
        expect(archaeologistAddresses).to.contain(newArchaeologist.archAddress);
        expect(archaeologistAddresses).to.not.contain(oldArchaeologist.address);
      });

      it("should update the data in the sarcophagusArchaeologists mapping", async () => {
<<<<<<< HEAD
        const { oldArchaeologist, newArchaeologist, sarcoId, viewStateFacet } =
          await finalizeTransferFixture();

        // Check that new archaeologist has some legitimate data
        const newArchaeologistData =
          await viewStateFacet.getSarcophagusArchaeologist(
            sarcoId,
            newArchaeologist.archAddress
          );

        expect(newArchaeologistData.doubleHashedShard).to.not.equal(
          ethers.constants.HashZero
=======
        // Initialize the sarcophagus
        const identifier = await initializeSarcophagus("shouldUpdateArchaeologistsMapping");

        // Finalize the sarcophagus
        await finalizeSarcophagus(identifier);

        // Use the old archaeologist to sign the arweaveTxId
        const oldArchaeologistSignature = await sign(oldArchaeologist, arweaveTxId, "string");

        await archaeologistFacet
          .connect(newArchaeologist)
          .finalizeTransfer(identifier, arweaveTxId, oldArchaeologistSignature);

        // Check that new archaeologist has some legitimate data
        const newArchaeologistData = await viewStateFacet.getSarcophagusArchaeologist(
          identifier,
          newArchaeologist.address
>>>>>>> ed1b1ae8
        );
        expect(newArchaeologistData.doubleHashedShard).to.not.equal(ethers.constants.HashZero);
        expect(newArchaeologistData.doubleHashedShard).to.not.equal(ethers.constants.HashZero);

        // Check that the old archaeologist's values are reset to default values
<<<<<<< HEAD
        const oldArchaeologistData =
          await viewStateFacet.getSarcophagusArchaeologist(
            sarcoId,
            oldArchaeologist.address
          );

        expect(oldArchaeologistData.doubleHashedShard).to.equal(
          ethers.constants.HashZero
=======
        const oldArchaeologistData = await viewStateFacet.getSarcophagusArchaeologist(
          identifier,
          oldArchaeologist.address
>>>>>>> ed1b1ae8
        );

        expect(oldArchaeologistData.doubleHashedShard).to.equal(ethers.constants.HashZero);

        expect(oldArchaeologistData.doubleHashedShard).to.equal(ethers.constants.HashZero);
        expect(oldArchaeologistData.diggingFee).to.equal("0");
        expect(oldArchaeologistData.bounty).to.equal("0");
      });

      it("should add the arweave transaction id to the list of arweaveTxIds on the sarcophagus", async () => {
<<<<<<< HEAD
        const { arweaveTxId, sarcoId, viewStateFacet } =
          await finalizeTransferFixture();

        const arweaveTxIds = (await viewStateFacet.getSarcophagus(sarcoId))
          .arweaveTxIds;
=======
        // Initialize the sarcophagus
        const identifier = await initializeSarcophagus("shouldAddArweaveTxIdToSarcophagus");

        // Finalize the sarcophagus
        await finalizeSarcophagus(identifier);

        // Use the old archaeologist to sign the arweaveTxId
        const oldArchaeologistSignature = await sign(oldArchaeologist, arweaveTxId, "string");

        await archaeologistFacet
          .connect(newArchaeologist)
          .finalizeTransfer(identifier, arweaveTxId, oldArchaeologistSignature);

        const arweaveTxIds = (await viewStateFacet.getSarcophagus(identifier)).arweaveTxIds;
>>>>>>> ed1b1ae8

        expect(arweaveTxIds).to.have.lengthOf(2);
        expect(arweaveTxIds).to.contain(arweaveTxId);
      });

      it("should free the old archaeologists bond", async () => {
<<<<<<< HEAD
        const {
          bondAmount,
          oldArchaeologistFreeBondBefore,
          oldArchaeologistFreeBondAfter,
          oldArchaeologistCursedBondBefore,
          oldArchaeologistCursedBondAfter,
        } = await finalizeTransferFixture();
=======
        // Initialize the sarcophagus
        const identifier = await initializeSarcophagus("shouldFreeOldArchaeologistBond");

        const oldArchaeologistFees = archaeologistsFees[0];

        // Finalize the sarcophagus
        await finalizeSarcophagus(identifier);

        // Use the old archaeologist to sign the arweaveTxId
        const oldArchaeologistSignature = await sign(oldArchaeologist, arweaveTxId, "string");

        // Get the old archaeologist's cursed bond before transfer
        const oldArchaeologistCursedBondBefore = await viewStateFacet.getCursedBond(
          oldArchaeologist.address
        );

        // Get the old archaeologist's free bond before transfer
        const oldArchaeologistFreeBondBefore = await viewStateFacet.getFreeBond(
          oldArchaeologist.address
        );

        await archaeologistFacet
          .connect(newArchaeologist)
          .finalizeTransfer(identifier, arweaveTxId, oldArchaeologistSignature);

        // Get the old archaeologist's cursed bond after transfer
        const oldArchaeologistCursedBondAfter = await viewStateFacet.getCursedBond(
          oldArchaeologist.address
        );

        // Get the old archaeologist's free bond after transfer
        const oldArchaeologistFreeBondAfter = await viewStateFacet.getFreeBond(
          oldArchaeologist.address
        );

        // Calculate the bond amount
        const bondAmount = oldArchaeologistFees.bounty + oldArchaeologistFees.diggingFee;
>>>>>>> ed1b1ae8

        // Check that the difference betwwen the old and new cursed bonds is equal to
        // the bond amount
        expect(oldArchaeologistCursedBondBefore.sub(oldArchaeologistCursedBondAfter)).to.equal(
          bondAmount.toString()
        );

        // Check that the difference betwwen the old and new free bonds is equal to
        // the bond amount
        expect(oldArchaeologistFreeBondAfter.sub(oldArchaeologistFreeBondBefore)).to.equal(
          bondAmount.toString()
        );
      });

      it("should curse the new archaeologists bond", async () => {
<<<<<<< HEAD
        const {
          newArchaeologistCursedBondBefore,
          newArchaeologistCursedBondAfter,
          newArchaeologistFreeBondBefore,
          newArchaeologistFreeBondAfter,
          bondAmount,
        } = await finalizeTransferFixture();
=======
        // Initialize the sarcophagus
        const identifier = await initializeSarcophagus("shouldCurseNewArchaeologistBond");

        const oldArchaeologistFees = archaeologistsFees[0];

        // Finalize the sarcophagus
        await finalizeSarcophagus(identifier);

        // Use the old archaeologist to sign the arweaveTxId
        const oldArchaeologistSignature = await sign(oldArchaeologist, arweaveTxId, "string");

        // Get the new archaeologist's cursed bond before transfer
        const newArchaeologistCursedBondBefore = await viewStateFacet.getCursedBond(
          newArchaeologist.address
        );

        // Get the new archaeologist's free bond before transfer
        const newArchaeologistFreeBondBefore = await viewStateFacet.getFreeBond(
          newArchaeologist.address
        );

        await archaeologistFacet
          .connect(newArchaeologist)
          .finalizeTransfer(identifier, arweaveTxId, oldArchaeologistSignature);

        // Get the new archaeologist's cursed bond after transfer
        const newArchaeologistCursedBondAfter = await viewStateFacet.getCursedBond(
          newArchaeologist.address
        );

        // Get the new archaeologist's free bond after transfer
        const newArchaeologistFreeBondAfter = await viewStateFacet.getFreeBond(
          newArchaeologist.address
        );

        // Calculate the bond amount
        const bondAmount = oldArchaeologistFees.bounty + oldArchaeologistFees.diggingFee;
>>>>>>> ed1b1ae8

        // Check that the difference betwwen the old and new cursed bonds is equal to
        // the bond amount
        expect(newArchaeologistCursedBondAfter.sub(newArchaeologistCursedBondBefore)).to.equal(
          bondAmount.toString()
        );

        // Check that the difference betwwen the new and new free bonds is equal to
        // the bond amount
        expect(newArchaeologistFreeBondBefore.sub(newArchaeologistFreeBondAfter)).to.equal(
          bondAmount.toString()
        );
      });

<<<<<<< HEAD
      it("should emit FinalizeTransfer()", async () => {
        const {
          tx,
          archaeologistFacet,
          oldArchaeologist,
          newArchaeologist,
          sarcoId,
          arweaveTxId,
        } = await finalizeTransferFixture();

        await expect(tx)
          .emit(archaeologistFacet, "FinalizeTransfer")
          .withArgs(
            sarcoId,
            arweaveTxId,
            oldArchaeologist.address,
            newArchaeologist.archAddress
          );
=======
      it("should emit an event", async () => {
        // Initialize the sarcophagus
        const identifier = await initializeSarcophagus("shouldEmitEvent");

        // Finalize the sarcophagus
        await finalizeSarcophagus(identifier);

        // Use the old archaeologist to sign the arweaveTxId
        const oldArchaeologistSignature = await sign(oldArchaeologist, arweaveTxId, "string");

        const tx = await archaeologistFacet
          .connect(newArchaeologist)
          .finalizeTransfer(identifier, arweaveTxId, oldArchaeologistSignature);

        const receipt = await tx.wait();
        const events = receipt.events;
        expect(events).to.not.be.undefined;

        // Check that the list of events includes an event that has an address
        // matching the archaeologistFacet address
        expect(events?.some(event => event.address === archaeologistFacet.address)).to.be.true;
>>>>>>> ed1b1ae8
      });
    });

    context("Failed transfer", () => {
      it("should revert if the sarcophagus does not exist", async () => {
<<<<<<< HEAD
        const { archaeologists, archaeologistFacet, arweaveTxId } =
          await createSarcoFixture({ shares, threshold }, "Test Sarco");

        const falseIdentifier = ethers.utils.solidityKeccak256(
          ["string"],
          ["falseIdentifier"]
        );

        const unnamedSigners = await ethers.getUnnamedSigners();
        const newArchaeologist =
          unnamedSigners[unnamedSigners.length - archaeologists.length - 1];

        const oldArchaeologist = archaeologists[1].signer;
        const oldArchaeologistSignature = await sign(
          oldArchaeologist,
          arweaveTxId,
          "string"
        );
=======
        const falseIdentifier = ethers.utils.solidityKeccak256(["string"], ["falseIdentifier"]);

        // Use the old archaeologist to sign the arweaveTxId
        const oldArchaeologistSignature = await sign(oldArchaeologist, arweaveTxId, "string");
>>>>>>> ed1b1ae8

        const tx = archaeologistFacet
          .connect(newArchaeologist)
          .finalizeTransfer(falseIdentifier, arweaveTxId, oldArchaeologistSignature);

        await expect(tx).to.be.revertedWith("SarcophagusDoesNotExist");
      });

      it("should revert if the sarcophagus has not been finalized", async () => {
<<<<<<< HEAD
        const { archaeologists, archaeologistFacet, sarcoId, arweaveTxId } =
          await createSarcoFixture(
            { shares, threshold, skipFinalize: true },
            "Test Sarco"
          );
=======
        // Initialize the sarcophagus
        const identifier = await initializeSarcophagus("sarcophagusNotFinalized");
>>>>>>> ed1b1ae8

        const unnamedSigners = await ethers.getUnnamedSigners();
        const newArchaeologist =
          unnamedSigners[unnamedSigners.length - archaeologists.length - 1];

<<<<<<< HEAD
        const oldArchaeologist = archaeologists[1].signer;
        const oldArchaeologistSignature = await sign(
          oldArchaeologist,
          arweaveTxId,
          "string"
        );
=======
        // Use the old archaeologist to sign the arweaveTxId
        const oldArchaeologistSignature = await sign(oldArchaeologist, arweaveTxId, "string");
>>>>>>> ed1b1ae8

        const tx = archaeologistFacet
          .connect(newArchaeologist)
          .finalizeTransfer(sarcoId, arweaveTxId, oldArchaeologistSignature);

        await expect(tx).to.be.revertedWith("SarcophagusNotFinalized");
      });

      it("should revert if the resurrection time has passed", async () => {
<<<<<<< HEAD
        const { archaeologists, archaeologistFacet, sarcoId, arweaveTxId } =
          await createSarcoFixture({ shares, threshold }, "Test Sarco");
=======
        // Initialize the sarcophagus
        const identifier = await initializeSarcophagus("resurrectionTimePassed");
>>>>>>> ed1b1ae8

        const unnamedSigners = await ethers.getUnnamedSigners();
        const newArchaeologist =
          unnamedSigners[unnamedSigners.length - archaeologists.length - 1];

<<<<<<< HEAD
        const oldArchaeologist = archaeologists[1].signer;
        const oldArchaeologistSignature = await sign(
          oldArchaeologist,
          arweaveTxId,
          "string"
        );
=======
        // Use the old archaeologist to sign the arweaveTxId
        const oldArchaeologistSignature = await sign(oldArchaeologist, arweaveTxId, "string");
>>>>>>> ed1b1ae8

        await time.increase(time.duration.weeks(2));

        const tx = archaeologistFacet
          .connect(newArchaeologist)
          .finalizeTransfer(sarcoId, arweaveTxId, oldArchaeologistSignature);

        await expect(tx).to.be.revertedWith("ResurrectionTimeInPast");
      });

      it("should revert if the provided signature is not from an archaeologist on the sarcophagus", async () => {
<<<<<<< HEAD
        const { archaeologists, archaeologistFacet, sarcoId, arweaveTxId } =
          await createSarcoFixture({ shares, threshold }, "Test Sarco");
=======
        // Initialize the sarcophagus
        const identifier = await initializeSarcophagus("signatureNotFromArchaeologist");
>>>>>>> ed1b1ae8

        const unnamedSigners = await ethers.getUnnamedSigners();
        const newArchaeologist =
          unnamedSigners[unnamedSigners.length - archaeologists.length - 1];

<<<<<<< HEAD
        const oldArchaeologistSignature = await sign(
          unnamedSigners[10],
          arweaveTxId,
          "string"
        );
=======
        // Use the old archaeologist to sign the arweaveTxId
        const oldArchaeologistSignature = await sign(signers[9], arweaveTxId, "string");
>>>>>>> ed1b1ae8

        const tx = archaeologistFacet
          .connect(newArchaeologist)
          .finalizeTransfer(sarcoId, arweaveTxId, oldArchaeologistSignature);

        await expect(tx).to.be.revertedWith("SignerNotArchaeologistOnSarcophagus");
      });

      it("should revert if the provided signature is not a signature of the arweave transaction id", async () => {
<<<<<<< HEAD
        const { archaeologists, archaeologistFacet, sarcoId, arweaveTxId } =
          await createSarcoFixture({ shares, threshold }, "Test Sarco");

        const unnamedSigners = await ethers.getUnnamedSigners();
        const newArchaeologist =
          unnamedSigners[unnamedSigners.length - archaeologists.length - 1];
=======
        // Initialize the sarcophagus
        const identifier = await initializeSarcophagus("SignatureNotOfArweaveTxId");
>>>>>>> ed1b1ae8

        const oldArchaeologist = archaeologists[1].signer;

        const fakeArweaveTxId =
          "somethingelsethatisnotthearweavetxidliksomerandomstringlikethisoneitcouldbedogbreedsorcarnameslikeschnauzerorporsche";

<<<<<<< HEAD
        const oldArchaeologistSignature = await sign(
          oldArchaeologist,
          fakeArweaveTxId,
          "string"
        );
=======
        // Use the old archaeologist to sign the arweaveTxId
        const oldArchaeologistSignature = await sign(oldArchaeologist, fakeArweaveTxId, "string");
>>>>>>> ed1b1ae8

        const tx = archaeologistFacet
          .connect(newArchaeologist)
          .finalizeTransfer(sarcoId, arweaveTxId, oldArchaeologistSignature);

        await expect(tx).to.be.revertedWith("SignerNotArchaeologistOnSarcophagus");
      });
    });
  });
});<|MERGE_RESOLUTION|>--- conflicted
+++ resolved
@@ -1,7 +1,6 @@
 import "@nomiclabs/hardhat-waffle";
 import { expect } from "chai";
 import { BigNumber } from "ethers";
-<<<<<<< HEAD
 import { hexlify } from "ethers/lib/utils";
 import { ethers } from "hardhat";
 import { archeologistsFixture } from "../fixtures/archaeologists-fixture";
@@ -11,55 +10,11 @@
 import time from "../utils/time";
 
 describe("Contract: ArchaeologistFacet", () => {
-=======
-import { toUtf8String } from "ethers/lib/utils";
-import { deployments, ethers } from "hardhat";
-import { ArchaeologistFacet, EmbalmerFacet, SarcoTokenMock, ViewStateFacet } from "../../typechain";
-import { SignatureWithAccount } from "../../types";
-import { setupArchaeologists } from "../fixtures/setup-archaeologists";
-import { increaseNextBlockTimestamp, sign } from "../utils/helpers";
-
-describe("Contract: ArchaeologistFacet", () => {
-  let archaeologistFacet: ArchaeologistFacet;
-  let viewStateFacet: ViewStateFacet;
-  let archaeologist: SignerWithAddress;
-  let sarcoToken: SarcoTokenMock;
-  let archaeologistSarcBalance: BigNumber;
-  let diamondAddress: string;
-
-  // Deploy the contracts and do stuff before each function, not before each
-  // test. There is no need to do all of this before every single test.
-  const beforeEachFunc = async () => {
-    const signers = await ethers.getSigners();
-
-    archaeologist = signers[0];
-
-    await deployments.fixture();
-    sarcoToken = await ethers.getContract("SarcoTokenMock");
-    diamondAddress = (await ethers.getContract("Diamond_DiamondProxy")).address;
-
-    // Approve the archaeologist on the sarco token so transferFrom will work
-    await sarcoToken.connect(archaeologist).approve(diamondAddress, ethers.constants.MaxUint256);
-
-    archaeologistFacet = await ethers.getContractAt("ArchaeologistFacet", diamondAddress);
-
-    viewStateFacet = await ethers.getContractAt("ViewStateFacet", diamondAddress);
-
-    // Get the archaeologist's sarco token balance. This is used throughout the
-    // tests.
-    archaeologistSarcBalance = await sarcoToken.balanceOf(archaeologist.address);
-  };
-
->>>>>>> ed1b1ae8
   describe("depositFreeBond()", () => {
     context("Successful deposit", () => {
       it("should deposit free bond to the contract", async () => {
-        const {
-          archaeologists,
-          archaeologistFacet,
-          viewStateFacet,
-          sarcoToken,
-        } = await archeologistsFixture(1);
+        const { archaeologists, archaeologistFacet, viewStateFacet, sarcoToken } =
+          await archeologistsFixture(1);
 
         const archaeologist = archaeologists[0];
 
@@ -74,29 +29,23 @@
         // Check that the transaction succeeded
         expect(receipt.status).to.equal(1);
 
-<<<<<<< HEAD
-        const freeBond = await viewStateFacet.getFreeBond(
-          archaeologist.archAddress
-        );
+        const freeBond = await viewStateFacet.getFreeBond(archaeologist.archAddress);
         expect(freeBond.toString()).to.equal("100");
 
         const archaeologistSarcoBalanceAfter = await sarcoToken.balanceOf(
           archaeologist.archAddress
         );
 
-        expect(
-          archaeologistSarcoBalanceAfter.add(BigNumber.from(100)).toString()
-        ).to.equal(archaeologistSarcoBalanceBefore.toString());
-
-        const contractSarcBalance = await sarcoToken.balanceOf(
-          archaeologistFacet.address
-        );
+        expect(archaeologistSarcoBalanceAfter.add(BigNumber.from(100)).toString()).to.equal(
+          archaeologistSarcoBalanceBefore.toString()
+        );
+
+        const contractSarcBalance = await sarcoToken.balanceOf(archaeologistFacet.address);
         expect(contractSarcBalance.toString()).to.equal("100");
       });
 
       it("should emit an event DepositFreeBond()", async () => {
-        const { archaeologists, archaeologistFacet } =
-          await archeologistsFixture(1);
+        const { archaeologists, archaeologistFacet } = await archeologistsFixture(1);
 
         const contextArchaeologist = archaeologists[0];
 
@@ -112,70 +61,25 @@
 
     context("Failed Deposit", () => {
       it("should revert if amount is negative", async () => {
-        const { archaeologists, archaeologistFacet } =
-          await archeologistsFixture(1);
+        const { archaeologists, archaeologistFacet } = await archeologistsFixture(1);
 
         // Try to deposit a negative amount
         await expect(
-          archaeologistFacet
-            .connect(archaeologists[0].signer)
-            .depositFreeBond(BigNumber.from(-1))
+          archaeologistFacet.connect(archaeologists[0].signer).depositFreeBond(BigNumber.from(-1))
         ).to.be.reverted;
       });
-=======
-      const sarcoTokenBalance = await sarcoToken.balanceOf(archaeologist.address);
-      expect(sarcoTokenBalance.toString()).to.equal(
-        archaeologistSarcBalance.sub(BigNumber.from(100)).toString()
-      );
-
-      const contractSarcBalance = await sarcoToken.balanceOf(archaeologistFacet.address);
-      expect(contractSarcBalance.toString()).to.equal("100");
-    });
-
-    it("should emit an event when the free bond is deposited", async () => {
-      const tx = await archaeologistFacet.depositFreeBond(BigNumber.from(100));
-      const receipt = await tx.wait();
-      const events = receipt.events;
-      expect(events).to.not.be.undefined;
-
-      // Check that the list of events includes an event that has an address
-      // matching the archaeologistFacet address
-      expect(events?.some(event => event.address === archaeologistFacet.address)).to.be.true;
-    });
-
-    it("should emit a transfer event when the sarco token is transfered", async () => {
-      const tx = await archaeologistFacet.depositFreeBond(BigNumber.from(100));
-      const receipt = await tx.wait();
-      const events = receipt.events;
-      expect(events).to.not.be.undefined;
-
-      // Check that the list of events includes an event that has an address
-      // matching the archaeologistFacet address
-      expect(events?.some(event => event.address === sarcoToken.address)).to.be.true;
-    });
-
-    it("should revert if amount is negative", async () => {
-      // Try to deposit a negative amount
-      await expect(archaeologistFacet.depositFreeBond(BigNumber.from(-1))).to.be.reverted;
->>>>>>> ed1b1ae8
     });
   });
 
   describe("withdrawFreeBond()", () => {
     context("Successful withdrawal", () => {
       it("should withdraw free bond from the contract", async () => {
-        const {
-          archaeologists,
-          archaeologistFacet,
-          viewStateFacet,
-          sarcoToken,
-        } = await archeologistsFixture(1);
+        const { archaeologists, archaeologistFacet, viewStateFacet, sarcoToken } =
+          await archeologistsFixture(1);
 
         const contextArchaeologist = archaeologists[0];
 
-        const archBalanceBefore = await sarcoToken.balanceOf(
-          contextArchaeologist.archAddress
-        );
+        const archBalanceBefore = await sarcoToken.balanceOf(contextArchaeologist.archAddress);
 
         // Put some free bond on the contract so we can withdraw it
         await archaeologistFacet
@@ -188,82 +92,30 @@
           .withdrawFreeBond(BigNumber.from(100));
         const receipt = await tx.wait();
 
-<<<<<<< HEAD
         // Check that the transaction succeeded
         expect(receipt.status).to.equal(1);
 
-        const freeBond = await viewStateFacet.getFreeBond(
-          contextArchaeologist.archAddress
-        );
+        const freeBond = await viewStateFacet.getFreeBond(contextArchaeologist.archAddress);
         expect(freeBond.toString()).to.equal("0");
 
-        const archBalanceAfter = await sarcoToken.balanceOf(
-          contextArchaeologist.archAddress
-        );
-=======
-      const sarcoTokenBalance = await sarcoToken.balanceOf(archaeologist.address);
-      expect(sarcoTokenBalance.toString()).to.equal(archaeologistSarcBalance.toString());
-
-      const contractSarcBalance = await sarcoToken.balanceOf(archaeologistFacet.address);
-      expect(contractSarcBalance.toString()).to.equal("0");
-    });
-
-    it("should emit an event when the free bond is withdrawn", async () => {
-      // Put some free bond on the contract so we can withdraw it
-      await archaeologistFacet.depositFreeBond(BigNumber.from(100));
-
-      // Withdraw free bond
-      const tx = await archaeologistFacet.withdrawFreeBond(BigNumber.from(100));
-      const receipt = await tx.wait();
-      const events = receipt.events;
-      expect(events).to.not.be.undefined;
-
-      // Check that the list of events includes an event that has an address
-      // matching the archaeologistFacet address
-      expect(events?.some(event => event.address === archaeologistFacet.address)).to.be.true;
-    });
->>>>>>> ed1b1ae8
-
-        expect(archBalanceAfter.toString()).to.equal(
-          archBalanceBefore.toString()
-        );
-
-<<<<<<< HEAD
-        const contractSarcBalance = await sarcoToken.balanceOf(
-          archaeologistFacet.address
-        );
+        const archBalanceAfter = await sarcoToken.balanceOf(contextArchaeologist.archAddress);
+
+        expect(archBalanceAfter.toString()).to.equal(archBalanceBefore.toString());
+
+        const contractSarcBalance = await sarcoToken.balanceOf(archaeologistFacet.address);
         expect(contractSarcBalance.toString()).to.equal("0");
       });
 
       it("should emit an event when the free bond is withdrawn", async () => {
-        const { archaeologists, archaeologistFacet } =
-          await archeologistsFixture(1);
+        const { archaeologists, archaeologistFacet } = await archeologistsFixture(1);
 
         const contextArchaeologist = archaeologists[0];
-=======
-      // Withdraw free bond
-      const tx = await archaeologistFacet.withdrawFreeBond(BigNumber.from(100));
-      const receipt = await tx.wait();
-      const events = receipt.events;
-      expect(events).to.not.be.undefined;
-
-      // Check that the list of events includes an event that has an address
-      // matching the archaeologistFacet address
-      expect(events?.some(event => event.address === sarcoToken.address)).to.be.true;
-    });
-
-    it("should revert if amount is negative", async () => {
-      // Try to withdraw a negative amount
-      await expect(archaeologistFacet.withdrawFreeBond(BigNumber.from(-1))).to.be.reverted;
-    });
->>>>>>> ed1b1ae8
 
         // Put some free bond on the contract so we can withdraw it
         await archaeologistFacet
           .connect(contextArchaeologist.signer)
           .depositFreeBond(BigNumber.from(100));
 
-<<<<<<< HEAD
         const tx = archaeologistFacet
           .connect(contextArchaeologist.signer)
           .withdrawFreeBond(BigNumber.from(100));
@@ -274,8 +126,7 @@
       });
 
       it("should emit a transfer event when the sarco token is transfered", async () => {
-        const { archaeologists, archaeologistFacet, sarcoToken } =
-          await archeologistsFixture(1);
+        const { archaeologists, archaeologistFacet, sarcoToken } = await archeologistsFixture(1);
 
         const contextArchaeologist = archaeologists[0];
 
@@ -294,119 +145,7 @@
 
     context("Failed withdrawals", () => {
       it("should revert if amount is negative", async () => {
-        const { archaeologists, archaeologistFacet } =
-          await archeologistsFixture(1);
-=======
-      // Try to withdraw with a non-archaeologist address
-      await expect(archaeologistFacet.withdrawFreeBond(BigNumber.from(101))).to.be.revertedWith(
-        "NotEnoughFreeBond"
-      );
-    });
-  });
-
-  describe("unwrapSarcophagus()", () => {
-    let sarcoToken: SarcoTokenMock;
-    // let arweaveSignature: Signature;
-    let diamondAddress: string;
-    let archaeologists: SignerWithAddress[];
-    let signers: SignerWithAddress[];
-    let embalmer: SignerWithAddress;
-    let arweaveArchaeologist: SignerWithAddress;
-    let recipient: SignerWithAddress;
-    let embalmerFacet: EmbalmerFacet;
-
-    const arweaveTxId = "someArweaveTxId";
-
-    // Define an arcaeologist fees object to be used in any test that needs it
-    const archaeologistsFees = [
-      {
-        storageFee: 20,
-        diggingFee: 10,
-        bounty: 100,
-      },
-      {
-        storageFee: 25,
-        diggingFee: 8,
-        bounty: 112,
-      },
-      {
-        storageFee: 21,
-        diggingFee: 9,
-        bounty: 105,
-      },
-    ];
-
-    // Set up the signers for the tests
-    before(async () => {
-      signers = await ethers.getSigners();
-
-      // Set some roles to be used in the tests
-      embalmer = signers[0];
-      archaeologists = [signers[1], signers[2], signers[3]];
-      arweaveArchaeologist = signers[1];
-      recipient = signers[4];
-    });
-
-    // Deploy the contracts
-    before(async () => {
-      await deployments.fixture();
-
-      sarcoToken = await ethers.getContract("SarcoTokenMock");
-      diamondAddress = (await ethers.getContract("Diamond_DiamondProxy")).address;
-
-      embalmerFacet = await ethers.getContractAt("EmbalmerFacet", diamondAddress);
-
-      // Get the archaeologistFacet so we can add some free bond for the archaeologists
-      archaeologistFacet = await ethers.getContractAt("ArchaeologistFacet", diamondAddress);
-
-      viewStateFacet = await ethers.getContractAt("ViewStateFacet", diamondAddress);
-
-      await setupArchaeologists();
-
-      // arweaveSignature = await sign(arweaveArchaeologist, arweaveTxId, "string");
-    });
-
-    const initializeSarcophagus = async (unhashedId: string): Promise<string> => {
-      const name = "New Sarcophagus";
-      const identifier = ethers.utils.solidityKeccak256(["string"], [unhashedId]);
-
-      // Approve the embalmer on the sarco token
-      const diamond = await ethers.getContract("Diamond_DiamondProxy");
-      await sarcoToken.connect(embalmer).approve(diamond.address, ethers.constants.MaxUint256);
-
-      // Define archaeologist objects to be passed into the sarcophagus.
-      // Since the contract doesn't care what the value of the shard is, just
-      // hash the archaeologist's address. In practice we would not be hashing
-      // an address, of course, but a long string representing the shard.
-      const archaeologistObjects = archaeologists.map((a, i) => ({
-        archAddress: a.address,
-        storageFee: BigNumber.from(archaeologistsFees[i].storageFee),
-        diggingFee: BigNumber.from(archaeologistsFees[i].diggingFee),
-        bounty: BigNumber.from(archaeologistsFees[i].bounty),
-        hashedShard: ethers.utils.solidityKeccak256(["string"], [a.address]),
-      }));
-
-      const canBeTransferred = true;
-
-      // Set a resurrection time 1 week in the future
-      const resurrectionTime = (await ethers.provider.getBlock("latest")).timestamp + 604800;
-
-      const minShards = 3;
-
-      // Create a sarcophagus as the embalmer
-      await embalmerFacet
-        .connect(embalmer)
-        .initializeSarcophagus(
-          name,
-          identifier,
-          archaeologistObjects,
-          arweaveArchaeologist.address,
-          recipient.address,
-          resurrectionTime,
-          canBeTransferred,
-          minShards
-        );
->>>>>>> ed1b1ae8
+        const { archaeologists, archaeologistFacet } = await archeologistsFixture(1);
 
         const contextArchaeologist = archaeologists[0];
 
@@ -416,30 +155,23 @@
           .depositFreeBond(BigNumber.from(100));
 
         // Try to withdraw a negative amount
-        await expect(archaeologistFacet.withdrawFreeBond(BigNumber.from(-1))).to
-          .be.reverted;
-      });
-
-<<<<<<< HEAD
+        await expect(archaeologistFacet.withdrawFreeBond(BigNumber.from(-1))).to.be.reverted;
+      });
+
       it("should revert on attempt to withdraw more than free bond", async () => {
-        const { archaeologists, archaeologistFacet } =
-          await archeologistsFixture(1);
-=======
-          signatures.push(Object.assign(signature, { account: archaeologist.address }));
->>>>>>> ed1b1ae8
+        const { archaeologists, archaeologistFacet } = await archeologistsFixture(1);
 
         const contextArchaeologist = archaeologists[0];
 
-<<<<<<< HEAD
         // Put some free bond on the contract so we can withdraw it
         await archaeologistFacet
           .connect(contextArchaeologist.signer)
           .depositFreeBond(BigNumber.from(100));
 
         // Try to withdraw with a non-archaeologist address
-        await expect(
-          archaeologistFacet.withdrawFreeBond(BigNumber.from(101))
-        ).to.be.revertedWith("NotEnoughFreeBond");
+        await expect(archaeologistFacet.withdrawFreeBond(BigNumber.from(101))).to.be.revertedWith(
+          "NotEnoughFreeBond"
+        );
       });
     });
   });
@@ -447,31 +179,6 @@
   describe("unwrapSarcophagus()", () => {
     const shares = 5;
     const threshold = 2;
-=======
-          await sarcoToken.transfer(archaeologist.address, BigNumber.from("10000"));
-
-          await archaeologistFacet.connect(archaeologist).depositFreeBond(BigNumber.from("1000"));
-        }
-      }
-
-      await sarcoToken
-        .connect(arweaveArchaeologist)
-        .approve(diamond.address, ethers.constants.MaxUint256);
-
-      await sarcoToken.transfer(arweaveArchaeologist.address, BigNumber.from("10000"));
-
-      await archaeologistFacet
-        .connect(arweaveArchaeologist)
-        .depositFreeBond(BigNumber.from("1000"));
-
-      const arweaveSignature = await sign(arweaveArchaeologist, arweaveTxId, "string");
-
-      // Finalize the sarcophagus
-      await embalmerFacet
-        .connect(embalmer)
-        .finalizeSarcophagus(identifier, signatures, arweaveSignature, arweaveTxId);
-    };
->>>>>>> ed1b1ae8
 
     context("Successful unwrap", () => {
       it("should store the unencrypted shard on the contract", async () => {
@@ -493,13 +200,9 @@
           archaeologists[0].archAddress
         );
 
-<<<<<<< HEAD
         expect(archaeologist.unencryptedShard).to.equal(
           hexlify(archaeologists[0].unencryptedShard)
         );
-=======
-        expect(toUtf8String(archaeologist.unencryptedShard)).to.equal(unencryptedShard);
->>>>>>> ed1b1ae8
       });
 
       it("should free up the archaeologist's cursed bond", async () => {
@@ -508,16 +211,8 @@
 
         // Get the cursed bond amount of the first archaeologist before initialize
         const cursedBondAmountBefore = await viewStateFacet.getCursedBond(
-<<<<<<< HEAD
           archaeologists[0].archAddress
         );
-=======
-          archaeologists[0].address
-        );
-
-        // Initialize the sarcophagusk
-        const identifier = await initializeSarcophagus("shouldFreeUpArchsCursedBond");
->>>>>>> ed1b1ae8
 
         // Set the evm timestamp of the next block to be 1 week and 1 second in
         // the future
@@ -529,20 +224,13 @@
           .unwrapSarcophagus(sarcoId, archaeologists[0].unencryptedShard);
 
         // Get the cursed bond amount of the first archaeologist after unwrapping
-<<<<<<< HEAD
         const cursedBondAmountAfter = await viewStateFacet.getCursedBond(
           archaeologists[0].archAddress
         );
-=======
-        const cursedBondAmountAfter = await viewStateFacet.getCursedBond(archaeologists[0].address);
->>>>>>> ed1b1ae8
 
         // Check that the cursed bond amount has been freed up.
         expect(cursedBondAmountBefore).to.equal(
-          calculateCursedBond(
-            archaeologists[0].diggingFee,
-            archaeologists[0].bounty
-          )
+          calculateCursedBond(archaeologists[0].diggingFee, archaeologists[0].bounty)
         );
         expect(cursedBondAmountAfter).to.equal(0);
       });
@@ -560,58 +248,23 @@
           .connect(archaeologists[0].signer)
           .unwrapSarcophagus(sarcoId, archaeologists[0].unencryptedShard);
 
-<<<<<<< HEAD
-        const isSuccessfulSarcophagus =
-          await viewStateFacet.getArchaeologistSuccessOnSarcophagus(
-            archaeologists[0].archAddress,
-            sarcoId
-          );
-=======
         const isSuccessfulSarcophagus = await viewStateFacet.getArchaeologistSuccessOnSarcophagus(
-          archaeologists[0].address,
-          identifier
-        );
->>>>>>> ed1b1ae8
+          archaeologists[0].archAddress,
+          sarcoId
+        );
 
         expect(isSuccessfulSarcophagus).to.be.true;
       });
 
       it("should transfer the digging fee and bounty to the archaeologist's reward pool without transferring tokens", async () => {
-<<<<<<< HEAD
-        const {
-          archaeologists,
-          archaeologistFacet,
-          sarcoId,
-          sarcoToken,
-          viewStateFacet,
-        } = await createSarcoFixture({ shares, threshold }, "Test Sarco");
-=======
-        // Initialize the sarcophagus
-        const identifier = await initializeSarcophagus("shouldTransferFeesToArch");
-
-        // Finalize the sarcophagus
-        await finalizeSarcophagus(identifier);
-
-        // Earlier during initialize we used each archaeologist's address as the
-        // unencrypted shard. In practice this will obviously not be the
-        // archaeologist's address. The contract doesn't care what the
-        // unencrypted shard is.
-        const unencryptedShard = archaeologists[0].address;
->>>>>>> ed1b1ae8
+        const { archaeologists, archaeologistFacet, sarcoId, sarcoToken, viewStateFacet } =
+          await createSarcoFixture({ shares, threshold }, "Test Sarco");
 
         // Calculate the digging fee and bounty for the first archaeologist
-        const totalFees = archaeologists[0].diggingFee.add(
-          archaeologists[0].bounty
-        );
+        const totalFees = archaeologists[0].diggingFee.add(archaeologists[0].bounty);
 
         // Get the sarco balance of the first archaeologist before unwrap
-<<<<<<< HEAD
-        const sarcoBalanceBefore = await sarcoToken.balanceOf(
-          archaeologists[0].archAddress
-        );
-=======
-        const sarcoBalanceBefore = await sarcoToken.balanceOf(archaeologists[0].address);
->>>>>>> ed1b1ae8
+        const sarcoBalanceBefore = await sarcoToken.balanceOf(archaeologists[0].archAddress);
         const archRewardsBefore = await viewStateFacet.getAvailableRewards(
           archaeologists[0].archAddress
         );
@@ -626,13 +279,7 @@
           .unwrapSarcophagus(sarcoId, archaeologists[0].unencryptedShard);
 
         // Get the sarco balance of the first archaeologist after unwrap
-<<<<<<< HEAD
-        const sarcoBalanceAfter = await sarcoToken.balanceOf(
-          archaeologists[0].archAddress
-        );
-=======
-        const sarcoBalanceAfter = await sarcoToken.balanceOf(archaeologists[0].address);
->>>>>>> ed1b1ae8
+        const sarcoBalanceAfter = await sarcoToken.balanceOf(archaeologists[0].archAddress);
         const archRewardsAfter = await viewStateFacet.getAvailableRewards(
           archaeologists[0].archAddress
         );
@@ -644,15 +291,16 @@
       });
 
       it("should emit UnwrapSarcophagus()", async () => {
-        const { archaeologists, archaeologistFacet, sarcoId } =
-          await createSarcoFixture({ shares, threshold }, "Test Sarco");
-
-        // Set the evm timestamp of the next block to be 1 week and 1 second in
-        // the future
-        await time.increase(time.duration.weeks(1) + 1);
-
-        // Have archaeologist unwrap
-<<<<<<< HEAD
+        const { archaeologists, archaeologistFacet, sarcoId } = await createSarcoFixture(
+          { shares, threshold },
+          "Test Sarco"
+        );
+
+        // Set the evm timestamp of the next block to be 1 week and 1 second in
+        // the future
+        await time.increase(time.duration.weeks(1) + 1);
+
+        // Have archaeologist unwrap
         const tx = archaeologistFacet
           .connect(archaeologists[0].signer)
           .unwrapSarcophagus(sarcoId, archaeologists[0].unencryptedShard);
@@ -660,71 +308,35 @@
         // Check that the list of events includes an event that has an address
         // matching the embalmerFacet address
         await expect(tx).emit(archaeologistFacet, "UnwrapSarcophagus");
-=======
-        const tx = await archaeologistFacet
-          .connect(archaeologists[0])
-          .unwrapSarcophagus(identifier, Buffer.from(unencryptedShard));
-
-        const receipt = await tx.wait();
-
-        const events = receipt.events;
-        expect(events).to.not.be.undefined;
-
-        // Check that the list of events includes an event that has an address
-        // matching the embalmerFacet address
-        expect(events?.some(event => event.address === archaeologistFacet.address)).to.be.true;
->>>>>>> ed1b1ae8
       });
     });
 
     context("Failed unwrap", () => {
       it("should revert if the sarcophagus does not exist", async () => {
-<<<<<<< HEAD
         const { archaeologists, archaeologistFacet } = await createSarcoFixture(
           { shares, threshold },
           "Test Sarco"
         );
 
-        const falseIdentifier = ethers.utils.solidityKeccak256(
-          ["string"],
-          ["falseIdentifier"]
-        );
-=======
         const falseIdentifier = ethers.utils.solidityKeccak256(["string"], ["falseIdentifier"]);
->>>>>>> ed1b1ae8
-
-        // Set the evm timestamp of the next block to be 1 week and 1 second in
-        // the future
-        await time.increase(time.duration.weeks(1) + 1);
-
-        // Have archaeologist unwrap
-        const tx = archaeologistFacet
-          .connect(archaeologists[0].signer)
-          .unwrapSarcophagus(
-            falseIdentifier,
-            archaeologists[0].unencryptedShard
-          );
+
+        // Set the evm timestamp of the next block to be 1 week and 1 second in
+        // the future
+        await time.increase(time.duration.weeks(1) + 1);
+
+        // Have archaeologist unwrap
+        const tx = archaeologistFacet
+          .connect(archaeologists[0].signer)
+          .unwrapSarcophagus(falseIdentifier, archaeologists[0].unencryptedShard);
 
         await expect(tx).to.be.revertedWith("SarcophagusDoesNotExist");
       });
 
       it("should revert if the sender is not an archaeologist on this sarcophagus", async () => {
-<<<<<<< HEAD
-        const { archaeologists, archaeologistFacet, sarcoId, recipient } =
-          await createSarcoFixture({ shares, threshold }, "Test Sarco");
-=======
-        // Initialize the sarcophagus
-        const identifier = await initializeSarcophagus("senderNotArchaeologist");
-
-        // Finalize the sarcophagus
-        await finalizeSarcophagus(identifier);
-
-        // Earlier during initialize we used each archaeologist's address as the
-        // unencrypted shard. In practice this will obviously not be the
-        // archaeologist's address. The contract doesn't care what the
-        // unencrypted shard is.
-        const unencryptedShard = archaeologists[0].address;
->>>>>>> ed1b1ae8
+        const { archaeologists, archaeologistFacet, sarcoId, recipient } = await createSarcoFixture(
+          { shares, threshold },
+          "Test Sarco"
+        );
 
         // Set the evm timestamp of the next block to be 1 week and 1 second in
         // the future
@@ -739,8 +351,10 @@
       });
 
       it("should revert if unwrap is called before the resurrection time has passed", async () => {
-        const { archaeologists, archaeologistFacet, sarcoId } =
-          await createSarcoFixture({ shares, threshold }, "Test Sarco");
+        const { archaeologists, archaeologistFacet, sarcoId } = await createSarcoFixture(
+          { shares, threshold },
+          "Test Sarco"
+        );
 
         // Have archaeologist unwrap
         const tx = archaeologistFacet
@@ -751,8 +365,10 @@
       });
 
       it("should revert if unwrap is called after the resurrection window has expired", async () => {
-        const { archaeologists, archaeologistFacet, sarcoId } =
-          await createSarcoFixture({ shares, threshold }, "Test Sarco");
+        const { archaeologists, archaeologistFacet, sarcoId } = await createSarcoFixture(
+          { shares, threshold },
+          "Test Sarco"
+        );
 
         // Set the evm timestamp of the next block to be 2 weeks in the future
         await time.increase(time.duration.weeks(2));
@@ -766,8 +382,10 @@
       });
 
       it("should revert if this archaeologist has already unwrapped this sarcophagus", async () => {
-        const { archaeologists, archaeologistFacet, sarcoId } =
-          await createSarcoFixture({ shares, threshold }, "Test Sarco");
+        const { archaeologists, archaeologistFacet, sarcoId } = await createSarcoFixture(
+          { shares, threshold },
+          "Test Sarco"
+        );
 
         // Set the evm timestamp of the next block to be 1 week and 1 second in
         // the future
@@ -787,8 +405,10 @@
       });
 
       it("should revert if the hash of the unencrypted shard does not match the hashed shard stored on the sarcophagus", async () => {
-        const { archaeologists, archaeologistFacet, sarcoId } =
-          await createSarcoFixture({ shares, threshold }, "Test Sarco");
+        const { archaeologists, archaeologistFacet, sarcoId } = await createSarcoFixture(
+          { shares, threshold },
+          "Test Sarco"
+        );
 
         // Set the evm timestamp of the next block to be 1 week and 1 second in
         // the future
@@ -807,11 +427,10 @@
       });
 
       it("should revert if the sarcophagus is not finalized", async () => {
-        const { archaeologists, archaeologistFacet, sarcoId } =
-          await createSarcoFixture(
-            { shares, threshold, skipFinalize: true },
-            "Test Sarco"
-          );
+        const { archaeologists, archaeologistFacet, sarcoId } = await createSarcoFixture(
+          { shares, threshold, skipFinalize: true },
+          "Test Sarco"
+        );
 
         // Set the evm timestamp of the next block to be 1 week and 1 second in
         // the future
@@ -828,7 +447,6 @@
   });
 
   describe("finalizeTransfer()", () => {
-<<<<<<< HEAD
     const shares = 5;
     const threshold = 2;
 
@@ -837,191 +455,8 @@
         const { oldArchaeologist, newArchaeologist, sarcoId, viewStateFacet } =
           await finalizeTransferFixture();
 
-        const archaeologistAddresses = (
-          await viewStateFacet.getSarcophagus(sarcoId)
-        ).archaeologists;
-=======
-    let sarcoToken: SarcoTokenMock;
-    // let arweaveSignature: Signature;
-    let diamondAddress: string;
-    let archaeologists: SignerWithAddress[];
-    let signers: SignerWithAddress[];
-    let embalmer: SignerWithAddress;
-    let arweaveArchaeologist: SignerWithAddress;
-    let recipient: SignerWithAddress;
-    let embalmerFacet: EmbalmerFacet;
-    let newArchaeologist: SignerWithAddress;
-    let oldArchaeologist: SignerWithAddress;
-
-    const arweaveTxId = "arweaveTxIdForNewArchaeologist";
-
-    // Define an arcaeologist fees object to be used in any test that needs it
-    const archaeologistsFees = [
-      {
-        storageFee: 20,
-        diggingFee: 10,
-        bounty: 100,
-      },
-      {
-        storageFee: 25,
-        diggingFee: 8,
-        bounty: 112,
-      },
-      {
-        storageFee: 21,
-        diggingFee: 9,
-        bounty: 105,
-      },
-    ];
-
-    // Set up the signers for the tests
-    before(async () => {
-      signers = await ethers.getSigners();
-
-      // Set some roles to be used in the tests
-      embalmer = signers[0];
-      archaeologists = [signers[1], signers[2], signers[3]];
-      arweaveArchaeologist = signers[1];
-      recipient = signers[4];
-      newArchaeologist = signers[8];
-      oldArchaeologist = archaeologists[0];
-    });
-
-    // Deploy the contracts
-    before(async () => {
-      await deployments.fixture();
-
-      sarcoToken = await ethers.getContract("SarcoTokenMock");
-      diamondAddress = (await ethers.getContract("Diamond_DiamondProxy")).address;
-
-      sarcoToken = await ethers.getContract("SarcoTokenMock");
-      diamondAddress = (await ethers.getContract("Diamond_DiamondProxy")).address;
-
-      embalmerFacet = await ethers.getContractAt("EmbalmerFacet", diamondAddress);
-
-      // Get the archaeologistFacet so we can add some free bond for the archaeologists
-      archaeologistFacet = await ethers.getContractAt("ArchaeologistFacet", diamondAddress);
-
-      viewStateFacet = await ethers.getContractAt("ViewStateFacet", diamondAddress);
-
-      await setupArchaeologists();
-
-      // arweaveSignature = await sign(arweaveArchaeologist, arweaveTxId, "string");
-    });
-
-    // Set up the new archaeologist
-    before(async () => {
-      await sarcoToken
-        .connect(newArchaeologist)
-        .approve(diamondAddress, ethers.constants.MaxUint256);
-
-      await sarcoToken.transfer(newArchaeologist.address, BigNumber.from(10_000));
-
-      await archaeologistFacet.connect(newArchaeologist).depositFreeBond(BigNumber.from("5000"));
-    });
-
-    const initializeSarcophagus = async (unhashedId: string): Promise<string> => {
-      const name = "New Sarcophagus";
-      const identifier = ethers.utils.solidityKeccak256(["string"], [unhashedId]);
-
-      // Approve the embalmer on the sarco token
-      const diamond = await ethers.getContract("Diamond_DiamondProxy");
-      await sarcoToken.connect(embalmer).approve(diamond.address, ethers.constants.MaxUint256);
-
-      // Define archaeologist objects to be passed into the sarcophagus.
-      // Since the contract doesn't care what the value of the shard is, just
-      // hash the archaeologist's address. In practice we would not be hashing
-      // an address, of course, but a long string representing the shard.
-      const archaeologistObjects = archaeologists.map((a, i) => ({
-        archAddress: a.address,
-        storageFee: BigNumber.from(archaeologistsFees[i].storageFee),
-        diggingFee: BigNumber.from(archaeologistsFees[i].diggingFee),
-        bounty: BigNumber.from(archaeologistsFees[i].bounty),
-        hashedShard: ethers.utils.solidityKeccak256(["string"], [a.address]),
-      }));
-
-      const canBeTransferred = true;
-
-      // Set a resurrection time 1 week in the future
-      const resurrectionTime = (await ethers.provider.getBlock("latest")).timestamp + 604800;
-
-      const minShards = 3;
-
-      // Create a sarcophagus as the embalmer
-      await embalmerFacet
-        .connect(embalmer)
-        .initializeSarcophagus(
-          name,
-          identifier,
-          archaeologistObjects,
-          arweaveArchaeologist.address,
-          recipient.address,
-          resurrectionTime,
-          canBeTransferred,
-          minShards
-        );
-
-      return identifier;
-    };
-
-    const finalizeSarcophagus = async (identifier: string) => {
-      const diamond = await ethers.getContract("Diamond_DiamondProxy");
-      const signatures: SignatureWithAccount[] = [];
-
-      for (const archaeologist of archaeologists) {
-        // Sign a message and add to signatures. Only sign if the archaeologist
-        // is not the arweave archaeologist
-        if (archaeologist.address !== arweaveArchaeologist.address) {
-          const signature = await sign(archaeologist, identifier, "bytes32");
-
-          signatures.push(Object.assign(signature, { account: archaeologist.address }));
-        }
-
-        await sarcoToken
-          .connect(archaeologist)
-          .approve(diamond.address, ethers.constants.MaxUint256);
-
-        await sarcoToken.transfer(archaeologist.address, BigNumber.from("10000"));
-
-        await archaeologistFacet.connect(archaeologist).depositFreeBond(BigNumber.from("1000"));
-      }
-
-      await sarcoToken
-        .connect(arweaveArchaeologist)
-        .approve(diamond.address, ethers.constants.MaxUint256);
-
-      await sarcoToken.transfer(arweaveArchaeologist.address, BigNumber.from("10000"));
-
-      await archaeologistFacet
-        .connect(arweaveArchaeologist)
-        .depositFreeBond(BigNumber.from("1000"));
-
-      const arweaveSignature = await sign(arweaveArchaeologist, arweaveTxId, "string");
-
-      // Finalize the sarcophagus
-      await embalmerFacet
-        .connect(embalmer)
-        .finalizeSarcophagus(identifier, signatures, arweaveSignature, arweaveTxId);
-    };
-
-    context("Successful transfer", () => {
-      it("should update the list of archaeologists on a sarcophagus", async () => {
-        // Initialize the sarcophagus
-        const identifier = await initializeSarcophagus("shouldUpdateArchaeologists");
-
-        // Finalize the sarcophagus
-        await finalizeSarcophagus(identifier);
-
-        // Use the old archaeologist to sign the arweaveTxId
-        const oldArchaeologistSignature = await sign(oldArchaeologist, arweaveTxId, "string");
-
-        await archaeologistFacet
-          .connect(newArchaeologist)
-          .finalizeTransfer(identifier, arweaveTxId, oldArchaeologistSignature);
-
-        const archaeologistAddresses = (await viewStateFacet.getSarcophagus(identifier))
+        const archaeologistAddresses = (await viewStateFacet.getSarcophagus(sarcoId))
           .archaeologists;
->>>>>>> ed1b1ae8
 
         expect(archaeologistAddresses).to.have.lengthOf(shares);
         expect(archaeologistAddresses).to.contain(newArchaeologist.archAddress);
@@ -1029,58 +464,26 @@
       });
 
       it("should update the data in the sarcophagusArchaeologists mapping", async () => {
-<<<<<<< HEAD
         const { oldArchaeologist, newArchaeologist, sarcoId, viewStateFacet } =
           await finalizeTransferFixture();
 
         // Check that new archaeologist has some legitimate data
-        const newArchaeologistData =
-          await viewStateFacet.getSarcophagusArchaeologist(
-            sarcoId,
-            newArchaeologist.archAddress
-          );
-
-        expect(newArchaeologistData.doubleHashedShard).to.not.equal(
-          ethers.constants.HashZero
-=======
-        // Initialize the sarcophagus
-        const identifier = await initializeSarcophagus("shouldUpdateArchaeologistsMapping");
-
-        // Finalize the sarcophagus
-        await finalizeSarcophagus(identifier);
-
-        // Use the old archaeologist to sign the arweaveTxId
-        const oldArchaeologistSignature = await sign(oldArchaeologist, arweaveTxId, "string");
-
-        await archaeologistFacet
-          .connect(newArchaeologist)
-          .finalizeTransfer(identifier, arweaveTxId, oldArchaeologistSignature);
-
-        // Check that new archaeologist has some legitimate data
         const newArchaeologistData = await viewStateFacet.getSarcophagusArchaeologist(
-          identifier,
-          newArchaeologist.address
->>>>>>> ed1b1ae8
-        );
+          sarcoId,
+          newArchaeologist.archAddress
+        );
+
         expect(newArchaeologistData.doubleHashedShard).to.not.equal(ethers.constants.HashZero);
         expect(newArchaeologistData.doubleHashedShard).to.not.equal(ethers.constants.HashZero);
+        expect(newArchaeologistData.doubleHashedShard).to.not.equal(ethers.constants.HashZero);
 
         // Check that the old archaeologist's values are reset to default values
-<<<<<<< HEAD
-        const oldArchaeologistData =
-          await viewStateFacet.getSarcophagusArchaeologist(
-            sarcoId,
-            oldArchaeologist.address
-          );
-
-        expect(oldArchaeologistData.doubleHashedShard).to.equal(
-          ethers.constants.HashZero
-=======
         const oldArchaeologistData = await viewStateFacet.getSarcophagusArchaeologist(
-          identifier,
+          sarcoId,
           oldArchaeologist.address
->>>>>>> ed1b1ae8
-        );
+        );
+
+        expect(oldArchaeologistData.doubleHashedShard).to.equal(ethers.constants.HashZero);
 
         expect(oldArchaeologistData.doubleHashedShard).to.equal(ethers.constants.HashZero);
 
@@ -1090,35 +493,15 @@
       });
 
       it("should add the arweave transaction id to the list of arweaveTxIds on the sarcophagus", async () => {
-<<<<<<< HEAD
-        const { arweaveTxId, sarcoId, viewStateFacet } =
-          await finalizeTransferFixture();
-
-        const arweaveTxIds = (await viewStateFacet.getSarcophagus(sarcoId))
-          .arweaveTxIds;
-=======
-        // Initialize the sarcophagus
-        const identifier = await initializeSarcophagus("shouldAddArweaveTxIdToSarcophagus");
-
-        // Finalize the sarcophagus
-        await finalizeSarcophagus(identifier);
-
-        // Use the old archaeologist to sign the arweaveTxId
-        const oldArchaeologistSignature = await sign(oldArchaeologist, arweaveTxId, "string");
-
-        await archaeologistFacet
-          .connect(newArchaeologist)
-          .finalizeTransfer(identifier, arweaveTxId, oldArchaeologistSignature);
-
-        const arweaveTxIds = (await viewStateFacet.getSarcophagus(identifier)).arweaveTxIds;
->>>>>>> ed1b1ae8
+        const { arweaveTxId, sarcoId, viewStateFacet } = await finalizeTransferFixture();
+
+        const arweaveTxIds = (await viewStateFacet.getSarcophagus(sarcoId)).arweaveTxIds;
 
         expect(arweaveTxIds).to.have.lengthOf(2);
         expect(arweaveTxIds).to.contain(arweaveTxId);
       });
 
       it("should free the old archaeologists bond", async () => {
-<<<<<<< HEAD
         const {
           bondAmount,
           oldArchaeologistFreeBondBefore,
@@ -1126,45 +509,6 @@
           oldArchaeologistCursedBondBefore,
           oldArchaeologistCursedBondAfter,
         } = await finalizeTransferFixture();
-=======
-        // Initialize the sarcophagus
-        const identifier = await initializeSarcophagus("shouldFreeOldArchaeologistBond");
-
-        const oldArchaeologistFees = archaeologistsFees[0];
-
-        // Finalize the sarcophagus
-        await finalizeSarcophagus(identifier);
-
-        // Use the old archaeologist to sign the arweaveTxId
-        const oldArchaeologistSignature = await sign(oldArchaeologist, arweaveTxId, "string");
-
-        // Get the old archaeologist's cursed bond before transfer
-        const oldArchaeologistCursedBondBefore = await viewStateFacet.getCursedBond(
-          oldArchaeologist.address
-        );
-
-        // Get the old archaeologist's free bond before transfer
-        const oldArchaeologistFreeBondBefore = await viewStateFacet.getFreeBond(
-          oldArchaeologist.address
-        );
-
-        await archaeologistFacet
-          .connect(newArchaeologist)
-          .finalizeTransfer(identifier, arweaveTxId, oldArchaeologistSignature);
-
-        // Get the old archaeologist's cursed bond after transfer
-        const oldArchaeologistCursedBondAfter = await viewStateFacet.getCursedBond(
-          oldArchaeologist.address
-        );
-
-        // Get the old archaeologist's free bond after transfer
-        const oldArchaeologistFreeBondAfter = await viewStateFacet.getFreeBond(
-          oldArchaeologist.address
-        );
-
-        // Calculate the bond amount
-        const bondAmount = oldArchaeologistFees.bounty + oldArchaeologistFees.diggingFee;
->>>>>>> ed1b1ae8
 
         // Check that the difference betwwen the old and new cursed bonds is equal to
         // the bond amount
@@ -1180,7 +524,6 @@
       });
 
       it("should curse the new archaeologists bond", async () => {
-<<<<<<< HEAD
         const {
           newArchaeologistCursedBondBefore,
           newArchaeologistCursedBondAfter,
@@ -1188,45 +531,6 @@
           newArchaeologistFreeBondAfter,
           bondAmount,
         } = await finalizeTransferFixture();
-=======
-        // Initialize the sarcophagus
-        const identifier = await initializeSarcophagus("shouldCurseNewArchaeologistBond");
-
-        const oldArchaeologistFees = archaeologistsFees[0];
-
-        // Finalize the sarcophagus
-        await finalizeSarcophagus(identifier);
-
-        // Use the old archaeologist to sign the arweaveTxId
-        const oldArchaeologistSignature = await sign(oldArchaeologist, arweaveTxId, "string");
-
-        // Get the new archaeologist's cursed bond before transfer
-        const newArchaeologistCursedBondBefore = await viewStateFacet.getCursedBond(
-          newArchaeologist.address
-        );
-
-        // Get the new archaeologist's free bond before transfer
-        const newArchaeologistFreeBondBefore = await viewStateFacet.getFreeBond(
-          newArchaeologist.address
-        );
-
-        await archaeologistFacet
-          .connect(newArchaeologist)
-          .finalizeTransfer(identifier, arweaveTxId, oldArchaeologistSignature);
-
-        // Get the new archaeologist's cursed bond after transfer
-        const newArchaeologistCursedBondAfter = await viewStateFacet.getCursedBond(
-          newArchaeologist.address
-        );
-
-        // Get the new archaeologist's free bond after transfer
-        const newArchaeologistFreeBondAfter = await viewStateFacet.getFreeBond(
-          newArchaeologist.address
-        );
-
-        // Calculate the bond amount
-        const bondAmount = oldArchaeologistFees.bounty + oldArchaeologistFees.diggingFee;
->>>>>>> ed1b1ae8
 
         // Check that the difference betwwen the old and new cursed bonds is equal to
         // the bond amount
@@ -1241,78 +545,30 @@
         );
       });
 
-<<<<<<< HEAD
       it("should emit FinalizeTransfer()", async () => {
-        const {
-          tx,
-          archaeologistFacet,
-          oldArchaeologist,
-          newArchaeologist,
-          sarcoId,
-          arweaveTxId,
-        } = await finalizeTransferFixture();
+        const { tx, archaeologistFacet, oldArchaeologist, newArchaeologist, sarcoId, arweaveTxId } =
+          await finalizeTransferFixture();
 
         await expect(tx)
           .emit(archaeologistFacet, "FinalizeTransfer")
-          .withArgs(
-            sarcoId,
-            arweaveTxId,
-            oldArchaeologist.address,
-            newArchaeologist.archAddress
-          );
-=======
-      it("should emit an event", async () => {
-        // Initialize the sarcophagus
-        const identifier = await initializeSarcophagus("shouldEmitEvent");
-
-        // Finalize the sarcophagus
-        await finalizeSarcophagus(identifier);
-
-        // Use the old archaeologist to sign the arweaveTxId
-        const oldArchaeologistSignature = await sign(oldArchaeologist, arweaveTxId, "string");
-
-        const tx = await archaeologistFacet
-          .connect(newArchaeologist)
-          .finalizeTransfer(identifier, arweaveTxId, oldArchaeologistSignature);
-
-        const receipt = await tx.wait();
-        const events = receipt.events;
-        expect(events).to.not.be.undefined;
-
-        // Check that the list of events includes an event that has an address
-        // matching the archaeologistFacet address
-        expect(events?.some(event => event.address === archaeologistFacet.address)).to.be.true;
->>>>>>> ed1b1ae8
+          .withArgs(sarcoId, arweaveTxId, oldArchaeologist.address, newArchaeologist.archAddress);
       });
     });
 
     context("Failed transfer", () => {
       it("should revert if the sarcophagus does not exist", async () => {
-<<<<<<< HEAD
-        const { archaeologists, archaeologistFacet, arweaveTxId } =
-          await createSarcoFixture({ shares, threshold }, "Test Sarco");
-
-        const falseIdentifier = ethers.utils.solidityKeccak256(
-          ["string"],
-          ["falseIdentifier"]
-        );
+        const { archaeologists, archaeologistFacet, arweaveTxId } = await createSarcoFixture(
+          { shares, threshold },
+          "Test Sarco"
+        );
+
+        const falseIdentifier = ethers.utils.solidityKeccak256(["string"], ["falseIdentifier"]);
 
         const unnamedSigners = await ethers.getUnnamedSigners();
-        const newArchaeologist =
-          unnamedSigners[unnamedSigners.length - archaeologists.length - 1];
+        const newArchaeologist = unnamedSigners[unnamedSigners.length - archaeologists.length - 1];
 
         const oldArchaeologist = archaeologists[1].signer;
-        const oldArchaeologistSignature = await sign(
-          oldArchaeologist,
-          arweaveTxId,
-          "string"
-        );
-=======
-        const falseIdentifier = ethers.utils.solidityKeccak256(["string"], ["falseIdentifier"]);
-
-        // Use the old archaeologist to sign the arweaveTxId
         const oldArchaeologistSignature = await sign(oldArchaeologist, arweaveTxId, "string");
->>>>>>> ed1b1ae8
 
         const tx = archaeologistFacet
           .connect(newArchaeologist)
@@ -1322,32 +578,14 @@
       });
 
       it("should revert if the sarcophagus has not been finalized", async () => {
-<<<<<<< HEAD
         const { archaeologists, archaeologistFacet, sarcoId, arweaveTxId } =
-          await createSarcoFixture(
-            { shares, threshold, skipFinalize: true },
-            "Test Sarco"
-          );
-=======
-        // Initialize the sarcophagus
-        const identifier = await initializeSarcophagus("sarcophagusNotFinalized");
->>>>>>> ed1b1ae8
+          await createSarcoFixture({ shares, threshold, skipFinalize: true }, "Test Sarco");
 
         const unnamedSigners = await ethers.getUnnamedSigners();
-        const newArchaeologist =
-          unnamedSigners[unnamedSigners.length - archaeologists.length - 1];
-
-<<<<<<< HEAD
+        const newArchaeologist = unnamedSigners[unnamedSigners.length - archaeologists.length - 1];
+
         const oldArchaeologist = archaeologists[1].signer;
-        const oldArchaeologistSignature = await sign(
-          oldArchaeologist,
-          arweaveTxId,
-          "string"
-        );
-=======
-        // Use the old archaeologist to sign the arweaveTxId
         const oldArchaeologistSignature = await sign(oldArchaeologist, arweaveTxId, "string");
->>>>>>> ed1b1ae8
 
         const tx = archaeologistFacet
           .connect(newArchaeologist)
@@ -1357,29 +595,14 @@
       });
 
       it("should revert if the resurrection time has passed", async () => {
-<<<<<<< HEAD
         const { archaeologists, archaeologistFacet, sarcoId, arweaveTxId } =
           await createSarcoFixture({ shares, threshold }, "Test Sarco");
-=======
-        // Initialize the sarcophagus
-        const identifier = await initializeSarcophagus("resurrectionTimePassed");
->>>>>>> ed1b1ae8
 
         const unnamedSigners = await ethers.getUnnamedSigners();
-        const newArchaeologist =
-          unnamedSigners[unnamedSigners.length - archaeologists.length - 1];
-
-<<<<<<< HEAD
+        const newArchaeologist = unnamedSigners[unnamedSigners.length - archaeologists.length - 1];
+
         const oldArchaeologist = archaeologists[1].signer;
-        const oldArchaeologistSignature = await sign(
-          oldArchaeologist,
-          arweaveTxId,
-          "string"
-        );
-=======
-        // Use the old archaeologist to sign the arweaveTxId
         const oldArchaeologistSignature = await sign(oldArchaeologist, arweaveTxId, "string");
->>>>>>> ed1b1ae8
 
         await time.increase(time.duration.weeks(2));
 
@@ -1391,28 +614,13 @@
       });
 
       it("should revert if the provided signature is not from an archaeologist on the sarcophagus", async () => {
-<<<<<<< HEAD
         const { archaeologists, archaeologistFacet, sarcoId, arweaveTxId } =
           await createSarcoFixture({ shares, threshold }, "Test Sarco");
-=======
-        // Initialize the sarcophagus
-        const identifier = await initializeSarcophagus("signatureNotFromArchaeologist");
->>>>>>> ed1b1ae8
 
         const unnamedSigners = await ethers.getUnnamedSigners();
-        const newArchaeologist =
-          unnamedSigners[unnamedSigners.length - archaeologists.length - 1];
-
-<<<<<<< HEAD
-        const oldArchaeologistSignature = await sign(
-          unnamedSigners[10],
-          arweaveTxId,
-          "string"
-        );
-=======
-        // Use the old archaeologist to sign the arweaveTxId
-        const oldArchaeologistSignature = await sign(signers[9], arweaveTxId, "string");
->>>>>>> ed1b1ae8
+        const newArchaeologist = unnamedSigners[unnamedSigners.length - archaeologists.length - 1];
+
+        const oldArchaeologistSignature = await sign(unnamedSigners[10], arweaveTxId, "string");
 
         const tx = archaeologistFacet
           .connect(newArchaeologist)
@@ -1422,33 +630,18 @@
       });
 
       it("should revert if the provided signature is not a signature of the arweave transaction id", async () => {
-<<<<<<< HEAD
         const { archaeologists, archaeologistFacet, sarcoId, arweaveTxId } =
           await createSarcoFixture({ shares, threshold }, "Test Sarco");
 
         const unnamedSigners = await ethers.getUnnamedSigners();
-        const newArchaeologist =
-          unnamedSigners[unnamedSigners.length - archaeologists.length - 1];
-=======
-        // Initialize the sarcophagus
-        const identifier = await initializeSarcophagus("SignatureNotOfArweaveTxId");
->>>>>>> ed1b1ae8
+        const newArchaeologist = unnamedSigners[unnamedSigners.length - archaeologists.length - 1];
 
         const oldArchaeologist = archaeologists[1].signer;
 
         const fakeArweaveTxId =
           "somethingelsethatisnotthearweavetxidliksomerandomstringlikethisoneitcouldbedogbreedsorcarnameslikeschnauzerorporsche";
 
-<<<<<<< HEAD
-        const oldArchaeologistSignature = await sign(
-          oldArchaeologist,
-          fakeArweaveTxId,
-          "string"
-        );
-=======
-        // Use the old archaeologist to sign the arweaveTxId
         const oldArchaeologistSignature = await sign(oldArchaeologist, fakeArweaveTxId, "string");
->>>>>>> ed1b1ae8
 
         const tx = archaeologistFacet
           .connect(newArchaeologist)
