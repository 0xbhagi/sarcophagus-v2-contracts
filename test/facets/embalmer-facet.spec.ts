import { SignerWithAddress } from "@nomiclabs/hardhat-ethers/signers";
import "@nomiclabs/hardhat-waffle";
import { expect } from "chai";
import { BigNumber, ContractTransaction, Signature } from "ethers";
import { ethers } from "hardhat";
import { deployDiamond } from "../../scripts/deploy-diamond";
import { ArchaeologistFacet, SarcoTokenMock, ViewStateFacet } from "../../typechain";
import { EmbalmerFacet } from "../../typechain/EmbalmerFacet";
import { SarcophagusState, SignatureWithAccount } from "../../types";
import {
  calculateCursedBond,
  getArchaeologistSarcoBalances,
  getArchaeologistSarcoRewards,
  sign
} from "../utils/helpers";

describe("Contract: EmbalmerFacet", () => {
  // Define a resurrrection time one week in the future
  const resurrectionTimeInFuture = BigNumber.from(Date.now() + 60 * 60 * 24 * 7);

  let embalmerFacet: EmbalmerFacet;
  let archaeologistFacet: ArchaeologistFacet;
  let viewStateFacet: ViewStateFacet;
  let embalmer: SignerWithAddress;
  let archaeologists: SignerWithAddress[];
  let recipient: SignerWithAddress;
  let arweaveArchaeologist: SignerWithAddress;
  let sarcoToken: SarcoTokenMock;
  let signers: SignerWithAddress[];

  // Define an arcaeologist fees object to be used in any test that needs it
  const archaeologistsFees = [
    {
      storageFee: 20,
      diggingFee: 10,
      bounty: 100,
    },
    {
      storageFee: 25,
      diggingFee: 8,
      bounty: 112,
    },
    {
      storageFee: 21,
      diggingFee: 9,
      bounty: 105,
    },
  ];

  // Set up the signers for the tests
  before(async () => {
    signers = await ethers.getSigners();

    // Set some roles to be used in the tests
    embalmer = signers[0];
    archaeologists = [signers[1], signers[2], signers[3]];
    arweaveArchaeologist = signers[1];
    recipient = signers[4];
  });

  /**
   * Creates a sarcophagus. This is helpful in several places
   * throughout the tests where a sarcophagus should be initialized
   * successfully.
   */
  const initializeSarcophagus = async (
    name: string,
    resurrectionTime: BigNumber,
    identifier: string,
    archaeologists: SignerWithAddress[],
    minShards?: number
  ): Promise<ContractTransaction> => {
    // Define archaeologist objects to be passed into the sarcophagus
    const archaeologistObjects = archaeologists.map((a, i) => ({
      archAddress: a.address,
      storageFee: BigNumber.from(archaeologistsFees[i].storageFee),
      diggingFee: BigNumber.from(archaeologistsFees[i].diggingFee),
      bounty: BigNumber.from(archaeologistsFees[i].bounty),
      hashedShard: ethers.utils.solidityKeccak256(["string"], [a.address]),
    }));

    const canBeTransferred = true;

    // Create a sarcophagus as the embalmer
    const tx = await embalmerFacet
      .connect(embalmer)
      .initializeSarcophagus(
        name,
        identifier,
        archaeologistObjects,
        arweaveArchaeologist.address,
        recipient.address,
        resurrectionTime,
        canBeTransferred,
        minShards === 0 ? 0 : minShards || 3
      );

    return tx;
  };

  const setupArchaeologists = async (
    archaeologistFacet: ArchaeologistFacet,
    archaeologists: SignerWithAddress[],
    diamondAddress: string,
    embalmer: SignerWithAddress,
    sarcoToken: SarcoTokenMock
  ): Promise<void> => {
    // Approve the embalmer on the sarco token so transferFrom will work
    await sarcoToken.connect(embalmer).approve(diamondAddress, ethers.constants.MaxUint256);

    for (const archaeologist of archaeologists) {
      // Transfer 10,000 sarco tokens to each archaeologist to be put into free
      // bond
      await sarcoToken.transfer(archaeologist.address, BigNumber.from(10_000));

      // Approve the archaeologist on the sarco token so transferFrom will work
      await sarcoToken.connect(archaeologist).approve(diamondAddress, ethers.constants.MaxUint256);

      // Deposit some free bond to the contract so initializeSarcophagus will
      // work
      await archaeologistFacet.connect(archaeologist).depositFreeBond(BigNumber.from("5000"));
    }
  };

  /**
   * Gets a list of archaeologist signatures for the given list of accounts.
   *
   * @param archaeologists The list of accounts that will be used to sign the
   * sarcophagus
   * @returns
   */
  const getArchaeologistSignatures = async (
    archaeologists: SignerWithAddress[],
    arweaveArchaeologist: SignerWithAddress,
    identifier: string
  ): Promise<SignatureWithAccount[]> => {
    const signatures: SignatureWithAccount[] = [];

    for (const archaeologist of archaeologists) {
      // Sign a message and add to signatures. Only sign if the archaeologist
      // is not the arweave archaeologist
      if (archaeologist.address !== arweaveArchaeologist.address) {
        const signature = await sign(archaeologist, identifier, "bytes32");

        signatures.push(Object.assign(signature, { account: archaeologist.address }));
      }
    }

    return signatures;
  };

  /**
   * Creates a new sarcophagus and signatures for the cancelSarcophaguse tests
   * @param unhashedIdentifier
   * @param archaeologists
   * @returns
   */
  const createSarcophagusAndSignatures = async (
    unhashedIdentifier: string,
    archaeologists: SignerWithAddress[]
  ): Promise<{
    identifier: string;
    signatures: SignatureWithAccount[];
  }> => {
    // Create a new identifier
    const newIdentifier = ethers.utils.solidityKeccak256(["string"], [unhashedIdentifier]);

    // Initialize the sarcophagus with the new identifier
    await initializeSarcophagus(
      "New Test Sarcophagus",
      resurrectionTimeInFuture,
      newIdentifier,
      archaeologists
    );

    // Get new signatures from the archaeologists of the new identifier
    const newSignatures = await getArchaeologistSignatures(
      archaeologists,
      arweaveArchaeologist,
      newIdentifier
    );

    return { identifier: newIdentifier, signatures: newSignatures };
  };

  describe("initializeSarcophagus()", () => {
    // Deploy the contracts
    before(async () => {
      let diamondAddress: string;
      ({ diamondAddress, sarcoToken } = await deployDiamond());

      embalmerFacet = await ethers.getContractAt("EmbalmerFacet", diamondAddress);

      // Get the archaeologistFacet so we can add some free bond for the archaeologists
      archaeologistFacet = await ethers.getContractAt("ArchaeologistFacet", diamondAddress);

      viewStateFacet = await ethers.getContractAt("ViewStateFacet", diamondAddress);

      await setupArchaeologists(
        archaeologistFacet,
        archaeologists,
        diamondAddress,
        embalmer,
        sarcoToken
      );
    });

    before(async () => {
      // Give the embalmer some sarco tokens
      await sarcoToken.transfer(embalmer.address, BigNumber.from(10_000));
    });

    context("Successful initialization", () => {
      it("should successfully initialize sarcophagus", async () => {
        const identifier = ethers.utils.solidityKeccak256(
          ["string"],
          ["successfulInitializeSarcophagus"]
        );

        const tx = await initializeSarcophagus(
          "Test Sarcophagus",
          resurrectionTimeInFuture,
          identifier,
          archaeologists
        );
        const receipt = await tx.wait();

        expect(receipt.status).to.equal(1);
      });

      it("should transfer fees in sarco token from the embalmer to the contract", async () => {
        // Get the embalmer's sarco token balance before and after, then compare
        const embalmerBalanceBefore = await sarcoToken.balanceOf(embalmer.address);

        const identifier = ethers.utils.solidityKeccak256(["string"], ["shouldTransferFees"]);

        await initializeSarcophagus(
          "Test Sarcophagus",
          resurrectionTimeInFuture,
          identifier,
          archaeologists
        );

        const embalmerBalanceAfter = await sarcoToken.balanceOf(embalmer.address);

        // Find the arweave archaeologist and get their storage fee amount
        const arweaveArchaeologistIndex = archaeologists.findIndex(
          a => a.address === arweaveArchaeologist.address
        );
        const arweaveArchaeologistStorageFee = BigNumber.from(
          archaeologistsFees[arweaveArchaeologistIndex].storageFee
        );
        const arweaveArchaeologistStorageFeeInt = arweaveArchaeologistStorageFee.toNumber();

        // Calculate the total fees:
        // The arweaver archaeologist's storage fee + all bounties + all digging
        // fees
        const totalFees =
          archaeologistsFees.reduce((acc, fee) => acc + fee.bounty + fee.diggingFee, 0) +
          arweaveArchaeologistStorageFeeInt;

        expect(embalmerBalanceBefore.sub(embalmerBalanceAfter)).to.equal(BigNumber.from(totalFees));
      });

      it("should emit an event on initialize", async () => {
        const identifier = ethers.utils.solidityKeccak256(["string"], ["shouldEmitEvent"]);

        const tx = await initializeSarcophagus(
          "Test Sarcophagus",
          resurrectionTimeInFuture,
          identifier,
          archaeologists
        );
        const receipt = await tx.wait();

        const events = receipt.events;
        expect(events).to.not.be.undefined;

        // Check that the list of events includes an event that has an address
        // matching the embalmerFacet address
        expect(events?.some(event => event.address === embalmerFacet.address)).to.be.true;
      });
    });

    context("Failed initialization", () => {
      it("should revert when creating a sarcophagus that already exists", async () => {
        const identifier = ethers.utils.solidityKeccak256(["string"], ["sarcophagusAlreadyExists"]);

        await initializeSarcophagus(
          "Test Sarcophagus",
          resurrectionTimeInFuture,
          identifier,
          archaeologists
        );

        const tx = initializeSarcophagus(
          "Test Sarcophagus",
          resurrectionTimeInFuture,
          identifier,
          archaeologists
        );

        // Try to create the same sarcophagus again
        await expect(tx).to.be.revertedWith("SarcophagusAlreadyExists");
      });

      it("should revert if the resurrection time is not in the future", async () => {
        const identifier = ethers.utils.solidityKeccak256(["string"], ["notInFuture"]);

        const tx = initializeSarcophagus(
          "Test Sarcophagus",
          BigNumber.from((Date.now() / 1000).toFixed(0)),
          identifier,
          archaeologists
        );

        await expect(tx).to.be.revertedWith("ResurrectionTimeInPast");
      });

      it("should revert if no archaeologists are provided", async () => {
        const identifier = ethers.utils.solidityKeccak256(["string"], ["noArchaeologistsProvided"]);

        const tx = initializeSarcophagus(
          "Test Sarcophagus",
          resurrectionTimeInFuture,
          identifier,
          []
        );

        await expect(tx).to.be.revertedWith("NoArchaeologistsProvided");
      });

      it("should revert if the list of archaeologists is not unique", async () => {
        const nonUniqueArchaeologists = archaeologists.slice();
        nonUniqueArchaeologists.pop();
        const firstArchaeologist = archaeologists[0];
        nonUniqueArchaeologists.push(firstArchaeologist);

        const identifier = ethers.utils.solidityKeccak256(["string"], ["notUniqueArchaeologists"]);

        const tx = initializeSarcophagus(
          "Test Sarcophagus",
          resurrectionTimeInFuture,
          identifier,
          nonUniqueArchaeologists
        );

        await expect(tx).to.be.revertedWith("ArchaeologistListNotUnique");
      });

      it("should revert if minShards is greater than the number of archaeologists", async () => {
        const identifier = ethers.utils.solidityKeccak256(["string"], ["notUniqueArchaeologists"]);

        const tx = initializeSarcophagus(
          "Test Sarcophagus",
          resurrectionTimeInFuture,
          identifier,
          archaeologists,
          10
        );

        await expect(tx).to.be.revertedWith("MinShardsGreaterThanArchaeologists");
      });

      it("should revert if minShards is 0", async () => {
        const identifier = ethers.utils.solidityKeccak256(["string"], ["shardsIsZero"]);

        const tx = initializeSarcophagus(
          "Test Sarcophagus",
          resurrectionTimeInFuture,
          identifier,
          archaeologists,
          0
        );

        await expect(tx).to.be.revertedWith("MinShardsZero");
      });

      it("should revert if the arweave archaeologist is not included in the list of archaeologists", async () => {
        const identifier = ethers.utils.solidityKeccak256(["string"], ["arweaveArchNotInList"]);

        const archaeologistObjects = archaeologists.map((a, i) => ({
          archAddress: a.address,
          storageFee: BigNumber.from(archaeologistsFees[i].storageFee),
          diggingFee: BigNumber.from(archaeologistsFees[i].diggingFee),
          bounty: BigNumber.from(archaeologistsFees[i].bounty),
          hashedShard: ethers.utils.solidityKeccak256(["string"], [a.address]),
        }));

        const canBeTransferred = true;

        // Create a sarcophagus where the arweave archaeologist is not included in the list of archaeologists
        const tx = embalmerFacet
          .connect(embalmer)
          .initializeSarcophagus(
            "Sarcophagus Test",
            identifier,
            archaeologistObjects,
            signers[8].address,
            recipient.address,
            resurrectionTimeInFuture,
            canBeTransferred,
            3
          );

        await expect(tx).to.be.revertedWith("ArweaveArchaeologistNotInList");
      });
    });
  });

  describe("finalizeSarcophagus()", () => {
    const arweaveTxId = "arweaveTransactionId";

    let diamondAddress: string;
    let arweaveSignature: Signature;

    // Deploy the contracts
    before(async () => {
      const { diamondAddress: _diamondAddress, sarcoToken: _sarcoToken } = await deployDiamond();
      diamondAddress = _diamondAddress;
      sarcoToken = _sarcoToken;

      embalmerFacet = await ethers.getContractAt("EmbalmerFacet", diamondAddress);

      // Get the archaeologistFacet so we can add some free bond for the archaeologists
      archaeologistFacet = await ethers.getContractAt("ArchaeologistFacet", diamondAddress);

      viewStateFacet = await ethers.getContractAt("ViewStateFacet", diamondAddress);
    });

    // Set up the archaeologists
    before(async () => {
      await setupArchaeologists(
        archaeologistFacet,
        archaeologists,
        diamondAddress,
        embalmer,
        sarcoToken
      );

      // For the arweave archaeologist, sign the arweave transaction id
      arweaveSignature = await sign(arweaveArchaeologist, arweaveTxId, "string");
    });

    context("Successful finalization", () => {
      it("should finalize the sarcophagus successfully", async () => {
        const { identifier, signatures } = await createSarcophagusAndSignatures(
          "successfulFinalize",
          archaeologists
        );

        const tx = await embalmerFacet.finalizeSarcophagus(
          identifier,
          signatures,
          arweaveSignature,
          arweaveTxId
        );

        const receipt = await tx.wait();
        expect(receipt.status).to.equal(1);
      });

      it("should store the arweave transaction id", async () => {
        const { identifier, signatures } = await createSarcophagusAndSignatures(
          "shouldStoreArweaveTxId",
          archaeologists
        );

        await embalmerFacet.finalizeSarcophagus(
          identifier,
          signatures,
          arweaveSignature,
          arweaveTxId
        );

        const sarcophagusStored = await viewStateFacet.getSarcophagus(identifier);

        expect(sarcophagusStored.arweaveTxIds).to.contain(arweaveTxId);
      });

      it("should transfer the storage fee to the arweave archaeologist's reward pool", async () => {
        const { identifier, signatures } = await createSarcophagusAndSignatures(
          "shouldTransferStorageFee",
          archaeologists
        );

        // Get the arweave archaeologist's sarco token balance before finalization
<<<<<<< HEAD
        const arweaveArchaeologistSarcoTokenBalanceBefore = await sarcoToken.balanceOf(
          arweaveArchaeologist.address
        );
=======
        const arweaveArchaeologistRewardsBefore =
          await viewStateFacet.getAvailableRewards(arweaveArchaeologist.address);
>>>>>>> b632a333

        await embalmerFacet.finalizeSarcophagus(
          identifier,
          signatures,
          arweaveSignature,
          arweaveTxId
        );

        // Get the storage fee of the arweave archaeologist
        const arweaveArchaeologistIndex = archaeologists.findIndex(
          a => a.address === arweaveArchaeologist.address
        );
        const arweaveArchaeologistStorageFee = BigNumber.from(
          archaeologistsFees[arweaveArchaeologistIndex].storageFee
        );

        // Get the arweave archaeologist's sarco token balance after finalization
        const arweaveArchRewardsAfter = await viewStateFacet.getAvailableRewards(arweaveArchaeologist.address);

        // Check that the arweave archaeologist's
        // sarco token balance after - sarco token balance before = storage fee
        expect(
<<<<<<< HEAD
          arweaveArchSarcoBalanceAfter.sub(arweaveArchaeologistSarcoTokenBalanceBefore)
=======
          arweaveArchRewardsAfter.sub(arweaveArchaeologistRewardsBefore)
>>>>>>> b632a333
        ).to.equal(arweaveArchaeologistStorageFee);
      });

      it("should lock up an archaeologist's free bond", async () => {
        // Get the free and cursed bond before and after, then compare them
        const freeBondBefore = await viewStateFacet.getFreeBond(archaeologists[1].address);
        const cursedBondBefore = await viewStateFacet.getCursedBond(archaeologists[1].address);

        const { identifier, signatures } = await createSarcophagusAndSignatures(
          "shouldLockUpFreeBond",
          archaeologists
        );

        await embalmerFacet.finalizeSarcophagus(
          identifier,
          signatures,
          arweaveSignature,
          arweaveTxId
        );

        const freeBondAfter = await viewStateFacet.getFreeBond(archaeologists[1].address);
        const cursedBondAfter = await viewStateFacet.getCursedBond(archaeologists[1].address);

        const firstArchaeologistCursedBond = calculateCursedBond(
          BigNumber.from(archaeologistsFees[1].diggingFee),
          BigNumber.from(archaeologistsFees[1].bounty)
        );

        expect(freeBondBefore.sub(freeBondAfter)).to.equal(
          BigNumber.from(firstArchaeologistCursedBond)
        );
        expect(cursedBondAfter.sub(cursedBondBefore)).to.equal(
          BigNumber.from(firstArchaeologistCursedBond)
        );
      });

      it("should lock up the arweave archaeologist's free bond", async () => {
        // Get the free and cursed bond before and after, then compare them
        const freeBondBefore = await viewStateFacet.getFreeBond(arweaveArchaeologist.address);
        const cursedBondBefore = await viewStateFacet.getCursedBond(arweaveArchaeologist.address);

        const { identifier, signatures } = await createSarcophagusAndSignatures(
          "shouldLockUpArweaveFreeBond",
          archaeologists
        );

        await embalmerFacet.finalizeSarcophagus(
          identifier,
          signatures,
          arweaveSignature,
          arweaveTxId
        );

        const freeBondAfter = await viewStateFacet.getFreeBond(arweaveArchaeologist.address);
        const cursedBondAfter = await viewStateFacet.getCursedBond(arweaveArchaeologist.address);

        // Get the archaeologist fee data for the arweave archaeologist
        const arweaveArchaeologistIndex = archaeologists.findIndex(
          a => a.address === arweaveArchaeologist.address
        );

        // TODO: Modify this when the calculateCursedBond method changes in the contract
        const firstArchaeologistCursedBond = calculateCursedBond(
          BigNumber.from(archaeologistsFees[arweaveArchaeologistIndex].diggingFee),
          BigNumber.from(archaeologistsFees[arweaveArchaeologistIndex].bounty)
        );

        expect(freeBondBefore.sub(freeBondAfter)).to.equal(
          BigNumber.from(firstArchaeologistCursedBond)
        );
        expect(cursedBondAfter.sub(cursedBondBefore)).to.equal(
          BigNumber.from(firstArchaeologistCursedBond)
        );
      });

      it("should emit an event", async () => {
        const { identifier, signatures } = await createSarcophagusAndSignatures(
          "shouldEmitEvent",
          archaeologists
        );

        const tx = await embalmerFacet.finalizeSarcophagus(
          identifier,
          signatures,
          arweaveSignature,
          arweaveTxId
        );
        const receipt = await tx.wait();

        const events = receipt.events;
        expect(events).to.not.be.undefined;

        // Check that the list of events includes an event that has an address
        // matching the embalmerFacet address
        expect(events?.some(event => event.address === embalmerFacet.address)).to.be.true;
      });
    });

    context("General reverts", () => {
      it("should revert if the sarcophagus does not exist", async () => {
        const fakeIdentifier = ethers.utils.solidityKeccak256(["string"], ["someFakeIdentifier"]);

        // Get new signatures from the archaeologists of the new identifier
        const signatures = await getArchaeologistSignatures(
          archaeologists,
          arweaveArchaeologist,
          fakeIdentifier
        );

        const tx = embalmerFacet
          .connect(embalmer)
          .finalizeSarcophagus(fakeIdentifier, signatures, arweaveSignature, arweaveTxId);

        await expect(tx).to.be.revertedWith("SarcophagusDoesNotExist");
      });

      it("should revert if the embalmer is not making the transaction", async () => {
        const { identifier, signatures } = await createSarcophagusAndSignatures(
          "senderNotEmbalmer",
          archaeologists
        );

        const tx = embalmerFacet
          .connect(archaeologists[0])
          .finalizeSarcophagus(identifier, signatures, arweaveSignature, arweaveTxId);

        await expect(tx).to.be.revertedWith("SenderNotEmbalmer");
      });

      it("should revert if the sarcophagus has already been finalized", async () => {
        const { identifier, signatures } = await createSarcophagusAndSignatures(
          "alreadyFinalized",
          archaeologists
        );

        // Finalize the sarcophagus with the new identifier
        await embalmerFacet.finalizeSarcophagus(
          identifier,
          signatures,
          arweaveSignature,
          arweaveTxId
        );

        // Finalize the sarcophagus with the new identifier again and expect revert
        const tx = embalmerFacet.finalizeSarcophagus(
          identifier,
          signatures,
          arweaveSignature,
          arweaveTxId
        );

        await expect(tx).to.be.revertedWith("SarcophagusAlreadyFinalized");
      });

      it("should revert if the provided arweave transaction id is empty", async () => {
        const { identifier, signatures } = await createSarcophagusAndSignatures(
          "transactionIdEmpty",
          archaeologists
        );

        // Finalize the sarcophagus with the new identifier
        const tx = embalmerFacet.finalizeSarcophagus(identifier, signatures, arweaveSignature, "");

        await expect(tx).to.be.revertedWith("ArweaveTxIdEmpty");
      });
    });

    context("Signature reverts", () => {
      it("should revert if the incorrect number of archaeologists' signatures were provided", async () => {
        const { identifier, signatures } = await createSarcophagusAndSignatures(
          "incorrectNumberOfSignatures",
          archaeologists
        );

        // Finalize the sarcophagus with the new identifier
        const tx = embalmerFacet.finalizeSarcophagus(
          identifier,
          signatures.slice(1),
          arweaveSignature,
          arweaveTxId
        );

        await expect(tx).to.be.revertedWith("IncorrectNumberOfArchaeologistSignatures");
      });

      it("should revert if there are duplicate signatures", async () => {
        const { identifier, signatures } = await createSarcophagusAndSignatures(
          "duplicateSignatures",
          archaeologists
        );

        const signaturesAllSame = signatures.map(_ => signatures[0]);

        const tx = embalmerFacet.finalizeSarcophagus(
          identifier,
          signaturesAllSame,
          arweaveSignature,
          arweaveTxId
        );

        await expect(tx).to.be.revertedWith("SignatureListNotUnique");
      });

      it("should revert if any signature provided by a regular archaeologist is from the wrong archaeologist", async () => {
        const { identifier } = await createSarcophagusAndSignatures(
          "sigFromWrongArchaeologist",
          archaeologists
        );

        // Get a false archaeologist
        const falseArchaeologist = signers[6];

        // Replace the last archaeologist in the list of archaeologists with
        // falseArchaeologist
        const newArchaeologists = archaeologists.slice();
        newArchaeologists[newArchaeologists.length - 1] = falseArchaeologist;

        // Get new signatures from the archaeologists where one of them is false
        const newSignatures = await getArchaeologistSignatures(
          newArchaeologists,
          arweaveArchaeologist,
          identifier
        );

        // Finalize the sarcophagus with the new identifier
        const tx = embalmerFacet.finalizeSarcophagus(
          identifier,
          newSignatures,
          arweaveSignature,
          arweaveTxId
        );

        await expect(tx).to.be.revertedWith("ArchaeologistNotOnSarcophagus");
      });

      it("should revert if any signature provided by a regular archaeologist is not of the sarcophagus identifier", async () => {
        const { identifier, signatures } = await createSarcophagusAndSignatures(
          "incorrectSignatures",
          archaeologists
        );

        // Create a false identifier
        const falseIdentifier = ethers.utils.solidityKeccak256(["string"], ["falseIdentifier"]);

        // Use the correct archaeologist to sign a false identifier
        const falseSignature = await sign(archaeologists[0], falseIdentifier, "bytes32");

        // Add the correct archaeologist account
        const falseSigWithAccount = Object.assign(falseSignature, {
          account: archaeologists[0].address,
        });

        // Replace the first signature in the list of newSignatures with the false signature
        signatures[0] = falseSigWithAccount;

        // Finalize the sarcophagus with the new identifier where one of the signatures is incorrect
        const tx = embalmerFacet.finalizeSarcophagus(
          identifier,
          signatures,
          arweaveSignature,
          arweaveTxId
        );

        await expect(tx).to.be.revertedWith("SignatureFromWrongAccount");
      });

      it("should revert if the arweave archaeologist's signature is from the wrong archaeologist", async () => {
        const { identifier, signatures } = await createSarcophagusAndSignatures(
          "sigFromWrongArweaveArchaeologist",
          archaeologists
        );

        // Sign the arweaveTxId with the wrong archaeologist
        const falseArweaveArch = signers[6];
        const falseArweaveSignature = await sign(falseArweaveArch, arweaveTxId, "string");

        // Finalize the sarcophagus where the arweaveSignature is signed by the wrong signer
        const tx = embalmerFacet.finalizeSarcophagus(
          identifier,
          signatures,
          falseArweaveSignature,
          arweaveTxId
        );

        await expect(tx).to.be.revertedWith("SignatureFromWrongAccount");
      });

      it("should revert if the arweave archaeologist's signature is not a signature of the arweave transaction id", async () => {
        const { identifier, signatures } = await createSarcophagusAndSignatures(
          "arweaveSigNotOfArweaveTxId",
          archaeologists
        );

        // Use the correct arweave archaeologist to sign a false arweaveTxId
        const falseArweaveSignature = await sign(
          arweaveArchaeologist,
          "falseArweaveTxId",
          "string"
        );

        // Finalize the sarcophagus where the signature is of the wrong data
        const tx = embalmerFacet.finalizeSarcophagus(
          identifier,
          signatures,
          falseArweaveSignature,
          arweaveTxId
        );

        // Note that it's not possible to get a custom error for this case
        // because ecrecover always returns a valid address.
        await expect(tx).to.be.revertedWith("SignatureFromWrongAccount");
      });
    });
  });

  describe("rewrapSarcophagus()", () => {
    let sarcoToken: SarcoTokenMock;
    let arweaveSignature: Signature;
    let diamondAddress: string;

    const arweaveTxId = "someArweaveTxId";

    // Deploy the contracts
    before(async () => {
      ({ diamondAddress, sarcoToken } = await deployDiamond());

      embalmerFacet = await ethers.getContractAt("EmbalmerFacet", diamondAddress);

      // Get the archaeologistFacet so we can add some free bond for the archaeologists
      archaeologistFacet = await ethers.getContractAt("ArchaeologistFacet", diamondAddress);

      viewStateFacet = await ethers.getContractAt("ViewStateFacet", diamondAddress);

      await setupArchaeologists(
        archaeologistFacet,
        archaeologists,
        diamondAddress,
        embalmer,
        sarcoToken
      );

      arweaveSignature = await sign(arweaveArchaeologist, arweaveTxId, "string");
    });

    context("Successful rewrap", () => {
      it("should store the new resurrection time", async () => {
        const { identifier, signatures } = await createSarcophagusAndSignatures(
          "shouldStoreResurrectionTime",
          archaeologists
        );

        await embalmerFacet.finalizeSarcophagus(
          identifier,
          signatures,
          arweaveSignature,
          arweaveTxId
        );

        // Define a new resurrection time one week in the future
        const newResurrectionTime = BigNumber.from(Date.now() + 60 * 60 * 24 * 7 * 1000);

        // Rewrap the sarcophagus
        await embalmerFacet.rewrapSarcophagus(identifier, newResurrectionTime);

        const sarcophagusStored = await viewStateFacet.getSarcophagus(identifier);

        expect(sarcophagusStored.resurrectionTime).to.equal(newResurrectionTime.toString());
      });

      it("should store the new resurrection window", async () => {
        const { identifier, signatures } = await createSarcophagusAndSignatures(
          "shouldStoreResurrectionWindow",
          archaeologists
        );

        await embalmerFacet.finalizeSarcophagus(
          identifier,
          signatures,
          arweaveSignature,
          arweaveTxId
        );

        // Define a new resurrection time one week in the future
        const newResurrectionTime = BigNumber.from(Date.now() + 60 * 60 * 24 * 7 * 1000);

        const sarcophagusStoredBefore = await viewStateFacet.getSarcophagus(identifier);

        // Rewrap the sarcophagus
        await embalmerFacet.rewrapSarcophagus(identifier, newResurrectionTime);

        const sarcophagusStoredAfter = await viewStateFacet.getSarcophagus(identifier);

        expect(sarcophagusStoredAfter.resurrectionWindow).to.not.equal(
          sarcophagusStoredBefore.resurrectionWindow
        );
      });

      it("should transfer the digging fees to the archaeologists' reward pools, without transferring tokens", async () => {
        const { identifier, signatures } = await createSarcophagusAndSignatures(
          "shouldTransferDiggingFees",
          archaeologists
        );

        await embalmerFacet.finalizeSarcophagus(
          identifier,
          signatures,
          arweaveSignature,
          arweaveTxId
        );

        const archBalancesBefore = await getArchaeologistSarcoBalances(archaeologists, sarcoToken);

        const archRewardsBefore = await getArchaeologistSarcoRewards(
          archaeologists,
          viewStateFacet
        );

        // Define a new resurrection time one week in the future
        const newResurrectionTime = BigNumber.from(Date.now() + 60 * 60 * 24 * 7 * 1000);

        // Rewrap the sarcophagus
        await embalmerFacet.rewrapSarcophagus(identifier, newResurrectionTime);

        const archBalancesAfter = await getArchaeologistSarcoBalances(archaeologists, sarcoToken);

        const archRewardsAfter = await getArchaeologistSarcoRewards(
          archaeologists,
          viewStateFacet
        );

        // For each archaeologist, check that the difference in rewards is equal to each archaeologist's digging fee,
        //  and token balances are unchanged
        for (let i = 0; i < archaeologists.length; i++) {
          const diggingFee = archaeologistsFees[i].diggingFee;
          expect(
<<<<<<< HEAD
            archBalancesAfter[i].balance.sub(archBalancesBefore[i].balance).toString()
          ).to.equal(diggingFee.toString());
=======
            archRewardsBefore[i].reward
              .add(diggingFee)
              .toString()
          ).to.equal(archRewardsAfter[i].reward.toString());

          expect(
            archBalancesAfter[i].balance.toString()
          ).to.equal(archBalancesBefore[i].balance.toString());
>>>>>>> b632a333
        }
      });

      it("should transfer the digging fee sum plus the protocol fee from the embalmer to the contract", async () => {
        const { identifier, signatures } = await createSarcophagusAndSignatures(
          "shouldTransferFeesFromEmbalmer",
          archaeologists
        );

        await embalmerFacet.finalizeSarcophagus(
          identifier,
          signatures,
          arweaveSignature,
          arweaveTxId
        );

        // Get the embalmer's sarco balance before rewrap
        const embalmerSarcoBalanceBefore = await sarcoToken.balanceOf(embalmer.address);

        // Define a new resurrection time one week in the future
        const newResurrectionTime = BigNumber.from(Date.now() + 60 * 60 * 24 * 7 * 1000);

        // Rewrap the sarcophagus
        await embalmerFacet.rewrapSarcophagus(identifier, newResurrectionTime);

        // Get the embalmer's sarco balance after rewrap
        const embalmerSarcoBalanceAfter = await sarcoToken.balanceOf(embalmer.address);

        // Calculate the sum of digging fees from archaeologistFees
        const diggingFeeSum = archaeologistsFees.reduce(
          (acc, cur) => acc.add(cur.diggingFee),
          BigNumber.from(0)
        );

        const protocolFee = process.env.PROTOCOL_FEE || "0";

        // Check that the difference in balances is equal to the sum of digging fees
        expect(embalmerSarcoBalanceBefore.sub(embalmerSarcoBalanceAfter).toString()).to.equal(
          diggingFeeSum.add(BigNumber.from(protocolFee)).toString()
        );
      });

      it("should collect protocol fees", async () => {
        const { identifier, signatures } = await createSarcophagusAndSignatures(
          "shouldCollectProtocolFees",
          archaeologists
        );

        await embalmerFacet.finalizeSarcophagus(
          identifier,
          signatures,
          arweaveSignature,
          arweaveTxId
        );

        // Define a new resurrection time one week in the future
        const newResurrectionTime = BigNumber.from(Date.now() + 60 * 60 * 24 * 7 * 1000);

        // Get the protocol fee amount
        const protocolFee = await viewStateFacet.getProtocolFeeAmount();

        // Get the total protocol fees before rewrap
        const totalProtocolFeesBefore = await viewStateFacet.getTotalProtocolFees();

        // Get the balance of the contract before rewrap
        const contractBalanceBefore = await sarcoToken.balanceOf(diamondAddress);

        // Rewrap the sarcophagus
        await embalmerFacet.rewrapSarcophagus(identifier, newResurrectionTime);

        // Get the total protocol fees after rewrap
        const totalProtocolFeesAfter = await viewStateFacet.getTotalProtocolFees();

        // Get the balance of the contract after rewrap
        const contractBalanceAfter = await sarcoToken.balanceOf(diamondAddress);

        // Check that the difference in total protocol fees is equal to the protocol fee amount
        expect(totalProtocolFeesAfter.sub(totalProtocolFeesBefore).toString()).to.equal(
          protocolFee.toString()
        );

<<<<<<< HEAD
        // Check that the difference in contract balance is equal to the protocol fee amount
        expect(contractBalanceAfter.sub(contractBalanceBefore).toString()).to.equal(
          protocolFee.toString()
        );
=======


        // Calculate the sum of digging fees from archaeologistFees
        const diggingFeeSum = archaeologistsFees.reduce(
          (acc, cur) => acc.add(cur.diggingFee),
          BigNumber.from(0)
        );

        // Check that the difference in contract balance is equal to the protocol fee amount + digging fee sum
        expect(
          contractBalanceAfter.sub(contractBalanceBefore.add(diggingFeeSum)).toString()
        ).to.equal(protocolFee.toString());
>>>>>>> b632a333
      });

      it("should emit an event", async () => {
        const { identifier, signatures } = await createSarcophagusAndSignatures(
          "shouldEmitAnEvent",
          archaeologists
        );

        await embalmerFacet.finalizeSarcophagus(
          identifier,
          signatures,
          arweaveSignature,
          arweaveTxId
        );

        // Define a new resurrection time one week in the future
        const newResurrectionTime = BigNumber.from(Date.now() + 60 * 60 * 24 * 7 * 1000);

        // Rewrap the sarcophagus
        const tx = await embalmerFacet.rewrapSarcophagus(identifier, newResurrectionTime);

        const receipt = await tx.wait();

        const events = receipt.events;
        expect(events).to.not.be.undefined;

        // Check that the list of events includes an event that has an address
        // matching the embalmerFacet address
        expect(events?.some(event => event.address === embalmerFacet.address)).to.be.true;
      });
    });

    context("Failed rewrap", () => {
      it("should revert if the sender is not embalmer", async () => {
        const { identifier, signatures } = await createSarcophagusAndSignatures(
          "senderIsNotEmbalmer",
          archaeologists
        );

        await embalmerFacet.finalizeSarcophagus(
          identifier,
          signatures,
          arweaveSignature,
          arweaveTxId
        );

        // Define a new resurrection time one week in the future
        const newResurrectionTime = BigNumber.from(Date.now() + 60 * 60 * 24 * 7 * 1000);

        // Rewrap the sarcophagus
        const tx = embalmerFacet
          .connect(signers[8])
          .rewrapSarcophagus(identifier, newResurrectionTime);

        await expect(tx).to.be.revertedWith("SenderNotEmbalmer");
      });

      it("should revert if the sarcophagus does not exist", async () => {
        const falseIdentifier = ethers.utils.solidityKeccak256(["string"], ["falseIdentifier"]);

        // Define a new resurrection time one week in the future
        const newResurrectionTime = BigNumber.from(Date.now() + 60 * 60 * 24 * 7 * 1000);

        // Rewrap the sarcophagus
        const tx = embalmerFacet
          .connect(embalmer)
          .rewrapSarcophagus(falseIdentifier, newResurrectionTime);

        await expect(tx).to.be.revertedWith("SarcophagusDoesNotExist");
      });

      it("should revert if the sarcophagus is not finalized", async () => {
        const { identifier } = await createSarcophagusAndSignatures(
          "sarcophagusIsNotFinalized",
          archaeologists
        );

        // Define a new resurrection time one week in the future
        const newResurrectionTime = BigNumber.from(Date.now() + 60 * 60 * 24 * 7 * 1000);

        // Rewrap the sarcophagus
        const tx = embalmerFacet.rewrapSarcophagus(identifier, newResurrectionTime);

        await expect(tx).to.be.revertedWith("SarcophagusNotFinalized");
      });

      it("should revert if the new resurrection time is not in the future", async () => {
        const { identifier, signatures } = await createSarcophagusAndSignatures(
          "newResTimeNotInFuture",
          archaeologists
        );

        await embalmerFacet.finalizeSarcophagus(
          identifier,
          signatures,
          arweaveSignature,
          arweaveTxId
        );

        // Define a new resurrection time not in the future
        const newResurrectionTime = BigNumber.from((Date.now() / 1000).toFixed(0));

        // Rewrap the sarcophagus
        const tx = embalmerFacet.rewrapSarcophagus(identifier, newResurrectionTime);

        await expect(tx).to.be.revertedWith("NewResurrectionTimeInPast");
      });
    });
  });

  describe("cancelSarcophagus()", () => {
    let sarcoToken: SarcoTokenMock;

    // Deploy the contracts
    before(async () => {
      let diamondAddress: string;
      ({ diamondAddress, sarcoToken } = await deployDiamond());

      embalmerFacet = await ethers.getContractAt("EmbalmerFacet", diamondAddress);

      // Get the archaeologistFacet so we can add some free bond for the archaeologists
      archaeologistFacet = await ethers.getContractAt("ArchaeologistFacet", diamondAddress);

      viewStateFacet = await ethers.getContractAt("ViewStateFacet", diamondAddress);

      await setupArchaeologists(
        archaeologistFacet,
        archaeologists,
        diamondAddress,
        embalmer,
        sarcoToken
      );
    });

    context("Successful cancel", () => {
      it("should cancel the sarcophagus successfully", async () => {
        const { identifier } = await createSarcophagusAndSignatures(
          "successfulCancelSarcophagus",
          archaeologists
        );

        const tx = await embalmerFacet.connect(embalmer).cancelSarcophagus(identifier);

        const receipt = await tx.wait();

        expect(receipt.status).to.equal(1);
      });

      it("should set the sarcophagus state to done", async () => {
        const { identifier } = await createSarcophagusAndSignatures(
          "shouldSetSarcophagusStateToDone",
          archaeologists
        );

        await embalmerFacet.connect(embalmer).cancelSarcophagus(identifier);

        const sarcophagus = await viewStateFacet.getSarcophagus(identifier);

        expect(sarcophagus.state).to.equal(SarcophagusState.Done);
      });

      it("should transfer total fees back to the embalmer", async () => {
        // Get the sarco balance of the embalmer before canceling the sarcophagus
        const sarcoBalanceBefore = await sarcoToken.balanceOf(embalmer.address);

        const { identifier } = await createSarcophagusAndSignatures(
          "shouldTransferBackFees",
          archaeologists
        );

        embalmerFacet.connect(embalmer).cancelSarcophagus(identifier);

        // Get the sarco balance of the embalmer after canceling the sarcophagus
        const sarcoBalanceAfter = await sarcoToken.balanceOf(embalmer.address);

        expect(sarcoBalanceBefore.toString()).to.equal(sarcoBalanceAfter.toString());
      });

      it("should emit an event", async () => {
        const { identifier } = await createSarcophagusAndSignatures(
          "shouldEmitEvent",
          archaeologists
        );

        const tx = await embalmerFacet.connect(embalmer).cancelSarcophagus(identifier);

        const receipt = await tx.wait();

        const events = receipt.events;
        expect(events).to.not.be.undefined;

        // Check that the list of events includes an event that has an address
        // matching the embalmerFacet address
        expect(events?.some(event => event.address === embalmerFacet.address)).to.be.true;
      });
    });

    context("Failed cancel", () => {
      it("should revert if the sender is not the embalmer", async () => {
        const { identifier } = await createSarcophagusAndSignatures(
          "senderIsNotEmbalmer",
          archaeologists
        );

        const tx = embalmerFacet.connect(archaeologists[0]).cancelSarcophagus(identifier);

        await expect(tx).to.be.revertedWith("SenderNotEmbalmer");
      });

      it("should revert if the sarcophagus does not exist", async () => {
        const falseIdentifier = ethers.utils.solidityKeccak256(["string"], ["falseIdentifier"]);

        const tx = embalmerFacet.connect(embalmer).cancelSarcophagus(falseIdentifier);

        await expect(tx).to.be.revertedWith("SarcophagusDoesNotExist");
      });

      it("should revert if the sarcohaphagus is already finalized", async () => {
        const arweaveTxId = "someArweaveTxId";
        const arweaveSignature = await sign(arweaveArchaeologist, arweaveTxId, "string");

        const { identifier, signatures } = await createSarcophagusAndSignatures(
          "sarcophagusAlraedyFinalized",
          archaeologists
        );

        // finalize the sarcophagus
        await embalmerFacet.finalizeSarcophagus(
          identifier,
          signatures,
          arweaveSignature,
          arweaveTxId
        );

        const tx = embalmerFacet.cancelSarcophagus(identifier);

        await expect(tx).to.be.revertedWith("SarcophagusAlreadyFinalized");
      });
    });
  });

  describe("burySarcophagus()", () => {
    let sarcoToken: SarcoTokenMock;
    let arweaveSignature: Signature;

    const arweaveTxId = "someArweaveTxId";

    // Deploy the contracts
    before(async () => {
      let diamondAddress: string;
      ({ diamondAddress, sarcoToken } = await deployDiamond());

      embalmerFacet = await ethers.getContractAt("EmbalmerFacet", diamondAddress);

      // Get the archaeologistFacet so we can add some free bond for the archaeologists
      archaeologistFacet = await ethers.getContractAt("ArchaeologistFacet", diamondAddress);

      viewStateFacet = await ethers.getContractAt("ViewStateFacet", diamondAddress);

      await setupArchaeologists(
        archaeologistFacet,
        archaeologists,
        diamondAddress,
        embalmer,
        sarcoToken
      );

      arweaveSignature = await sign(arweaveArchaeologist, arweaveTxId, "string");
    });

    context("Successful bury", () => {
      it("should set resurrection time to inifinity", async () => {
        // Initialize a sarcophagus
        const { identifier, signatures } = await createSarcophagusAndSignatures(
          "shouldSetResurrectionTimeToInfinity",
          archaeologists
        );

        // Finalize the sarcophagus
        await embalmerFacet.finalizeSarcophagus(
          identifier,
          signatures,
          arweaveSignature,
          arweaveTxId
        );

        // Bury the sarcophagus
        await embalmerFacet.burySarcophagus(identifier);

        const sarcophagus = await viewStateFacet.getSarcophagus(identifier);

        expect(sarcophagus.resurrectionTime).to.equal(ethers.constants.MaxUint256);
      });

      it("should set the sarcophagus state to done", async () => {
        // Initialize a sarcophagus
        const { identifier, signatures } = await createSarcophagusAndSignatures(
          "shouldSetStateToDone",
          archaeologists
        );

        // Finalize the sarcophagus
        await embalmerFacet.finalizeSarcophagus(
          identifier,
          signatures,
          arweaveSignature,
          arweaveTxId
        );

        // Bury the sarcophagus
        await embalmerFacet.burySarcophagus(identifier);

        const sarcophagus = await viewStateFacet.getSarcophagus(identifier);

        expect(sarcophagus.state).to.equal(SarcophagusState.Done);
      });

      it("should free the archaeologist's bond", async () => {
        // Get the free and cursed bond before
        const freeBondBefore = await viewStateFacet.getFreeBond(archaeologists[0].address);
        const cursedBondBefore = await viewStateFacet.getCursedBond(archaeologists[0].address);

        // Initialize a sarcophagus
        const { identifier, signatures } = await createSarcophagusAndSignatures(
          "shouldFreeArchBond",
          archaeologists
        );

        // Finalize the sarcophagus
        await embalmerFacet.finalizeSarcophagus(
          identifier,
          signatures,
          arweaveSignature,
          arweaveTxId
        );

        // Bury the sarcophagus
        await embalmerFacet.burySarcophagus(identifier);

        // Get the free and cursed bond after bury
        const freeBondAfter = await viewStateFacet.getFreeBond(archaeologists[0].address);
        const cursedBondAfter = await viewStateFacet.getCursedBond(archaeologists[0].address);

        expect(freeBondAfter.toString()).to.equal(freeBondBefore.toString());

        expect(cursedBondAfter.toString()).to.equal(cursedBondBefore.toString());
      });

      it("should only transfer digging fees to each archaeologist's reward pool, without doing actual token transfers", async () => {
        // Initialize a sarcophagus
        const { identifier, signatures } = await createSarcophagusAndSignatures(
          "shouldTransferDigginFees",
          archaeologists
        );

        // Finalize the sarcophagus
        await embalmerFacet.finalizeSarcophagus(
          identifier,
          signatures,
          arweaveSignature,
          arweaveTxId
        );

<<<<<<< HEAD
        // Get the archaeologist's sarco balance before bury
        const sarcoBalanceBefore = await sarcoToken.balanceOf(archaeologists[0].address);
=======
        // Get the archaeologist's sarco balances and rewards before bury
        const archBalancesBefore = await getArchaeologistSarcoBalances(archaeologists, sarcoToken);
        const archRewardsBefore = await getArchaeologistSarcoRewards(archaeologists, viewStateFacet);
>>>>>>> b632a333

        // Bury the sarcophagus
        await embalmerFacet.burySarcophagus(identifier);

<<<<<<< HEAD
        // Get the archaeologist sarco balance after bury
        const sarcoBalanceAfter = await sarcoToken.balanceOf(archaeologists[0].address);
=======
        // Get the archaeologist sarco balances and rewards after bury
        const archBalancesAfter = await getArchaeologistSarcoBalances(archaeologists, sarcoToken);
        const archRewardsAfter = await getArchaeologistSarcoRewards(archaeologists, viewStateFacet);
>>>>>>> b632a333


        for (let i = 0; i < archaeologists.length; i++) {
          // Get the archaeologist's digging fees with the archaeologist address
          const diggingFee = archaeologistsFees[i].diggingFee;

          // Check that the difference in rewards is equal to the digging fee
          expect(archBalancesAfter[i].balance.toString()).to.equal(
            archBalancesBefore[i].balance.toString()
          );

          expect(archRewardsAfter[i].reward.toString()).to.equal(
            archRewardsBefore[i].reward.add(diggingFee).toString()
          );
        }

      });

      it("should transfer the bounty back to the embalmer", async () => {
        // Initialize a sarcophagus
        const { identifier, signatures } = await createSarcophagusAndSignatures(
          "shouldTransferBountyToEmbalmer",
          archaeologists
        );

        // Finalize the sarcophagus
        await embalmerFacet.finalizeSarcophagus(
          identifier,
          signatures,
          arweaveSignature,
          arweaveTxId
        );

        // Get the archaeologist's sarco balance before bury
        const sarcoBalanceBefore = await sarcoToken.balanceOf(embalmer.address);

        // Bury the sarcophagus
        await embalmerFacet.burySarcophagus(identifier);

        // Get the archaeologist sarco balance after bury
        const sarcoBalanceAfter = await sarcoToken.balanceOf(embalmer.address);

        // Add the bounties in archaeologist fees
        const totalBounty = archaeologistsFees.reduce(
          (acc, cur) => acc.add(cur.bounty),
          ethers.constants.Zero
        );

        // Check that the difference in balances is equal to the total bounty
        expect(sarcoBalanceAfter.sub(sarcoBalanceBefore).toString()).to.equal(
          totalBounty.toString()
        );
      });

      it("should emit an event", async () => {
        // Initialize a sarcophagus
        const { identifier, signatures } = await createSarcophagusAndSignatures(
          "shouldEmitEvent",
          archaeologists
        );

        // Finalize the sarcophagus
        await embalmerFacet.finalizeSarcophagus(
          identifier,
          signatures,
          arweaveSignature,
          arweaveTxId
        );

        // Bury the sarcophagus
        const tx = await embalmerFacet.burySarcophagus(identifier);

        const receipt = await tx.wait();

        const events = receipt.events;
        expect(events).to.not.be.undefined;

        // Check that the list of events includes an event that has an address
        // matching the embalmerFacet address
        expect(events?.some(event => event.address === embalmerFacet.address)).to.be.true;
      });
    });
    context("Failed bury", () => {
      it("should revert if sender is not the embalmer", async () => {
        // Initialize a sarcophagus
        const { identifier, signatures } = await createSarcophagusAndSignatures(
          "senderIsNotEmbalmer",
          archaeologists
        );

        // Finalize the sarcophagus
        await embalmerFacet.finalizeSarcophagus(
          identifier,
          signatures,
          arweaveSignature,
          arweaveTxId
        );

        // Bury the sarcophagus
        const tx = embalmerFacet.connect(signers[8]).burySarcophagus(identifier);

        await expect(tx).to.be.revertedWith("SenderNotEmbalmer");
      });

      it("should revert if the sarcophagus does not exist", async () => {
        const falseIdentifier = ethers.utils.solidityKeccak256(["string"], ["falseIdentifier"]);

        const tx = embalmerFacet.burySarcophagus(falseIdentifier);

        await expect(tx).to.be.revertedWith("SarcophagusDoesNotExist");
      });

      it("should revert if the sarcophagus is not finalized", async () => {
        // Initialize a sarcophagus
        const { identifier } = await createSarcophagusAndSignatures(
          "sarcophagusNotFinalized",
          archaeologists
        );

        // Bury the sarcophagus
        const tx = embalmerFacet.burySarcophagus(identifier);

        await expect(tx).to.be.revertedWith("SarcophagusNotFinalized");
      });
    });
  });
});<|MERGE_RESOLUTION|>--- conflicted
+++ resolved
@@ -11,7 +11,7 @@
   calculateCursedBond,
   getArchaeologistSarcoBalances,
   getArchaeologistSarcoRewards,
-  sign
+  sign,
 } from "../utils/helpers";
 
 describe("Contract: EmbalmerFacet", () => {
@@ -485,14 +485,9 @@
         );
 
         // Get the arweave archaeologist's sarco token balance before finalization
-<<<<<<< HEAD
-        const arweaveArchaeologistSarcoTokenBalanceBefore = await sarcoToken.balanceOf(
+        const arweaveArchaeologistRewardsBefore = await viewStateFacet.getAvailableRewards(
           arweaveArchaeologist.address
         );
-=======
-        const arweaveArchaeologistRewardsBefore =
-          await viewStateFacet.getAvailableRewards(arweaveArchaeologist.address);
->>>>>>> b632a333
 
         await embalmerFacet.finalizeSarcophagus(
           identifier,
@@ -510,17 +505,15 @@
         );
 
         // Get the arweave archaeologist's sarco token balance after finalization
-        const arweaveArchRewardsAfter = await viewStateFacet.getAvailableRewards(arweaveArchaeologist.address);
+        const arweaveArchRewardsAfter = await viewStateFacet.getAvailableRewards(
+          arweaveArchaeologist.address
+        );
 
         // Check that the arweave archaeologist's
         // sarco token balance after - sarco token balance before = storage fee
-        expect(
-<<<<<<< HEAD
-          arweaveArchSarcoBalanceAfter.sub(arweaveArchaeologistSarcoTokenBalanceBefore)
-=======
-          arweaveArchRewardsAfter.sub(arweaveArchaeologistRewardsBefore)
->>>>>>> b632a333
-        ).to.equal(arweaveArchaeologistStorageFee);
+        expect(arweaveArchRewardsAfter.sub(arweaveArchaeologistRewardsBefore)).to.equal(
+          arweaveArchaeologistStorageFee
+        );
       });
 
       it("should lock up an archaeologist's free bond", async () => {
@@ -945,29 +938,19 @@
 
         const archBalancesAfter = await getArchaeologistSarcoBalances(archaeologists, sarcoToken);
 
-        const archRewardsAfter = await getArchaeologistSarcoRewards(
-          archaeologists,
-          viewStateFacet
-        );
+        const archRewardsAfter = await getArchaeologistSarcoRewards(archaeologists, viewStateFacet);
 
         // For each archaeologist, check that the difference in rewards is equal to each archaeologist's digging fee,
         //  and token balances are unchanged
         for (let i = 0; i < archaeologists.length; i++) {
           const diggingFee = archaeologistsFees[i].diggingFee;
-          expect(
-<<<<<<< HEAD
-            archBalancesAfter[i].balance.sub(archBalancesBefore[i].balance).toString()
-          ).to.equal(diggingFee.toString());
-=======
-            archRewardsBefore[i].reward
-              .add(diggingFee)
-              .toString()
-          ).to.equal(archRewardsAfter[i].reward.toString());
-
-          expect(
-            archBalancesAfter[i].balance.toString()
-          ).to.equal(archBalancesBefore[i].balance.toString());
->>>>>>> b632a333
+          expect(archRewardsBefore[i].reward.add(diggingFee).toString()).to.equal(
+            archRewardsAfter[i].reward.toString()
+          );
+
+          expect(archBalancesAfter[i].balance.toString()).to.equal(
+            archBalancesBefore[i].balance.toString()
+          );
         }
       });
 
@@ -1049,14 +1032,6 @@
           protocolFee.toString()
         );
 
-<<<<<<< HEAD
-        // Check that the difference in contract balance is equal to the protocol fee amount
-        expect(contractBalanceAfter.sub(contractBalanceBefore).toString()).to.equal(
-          protocolFee.toString()
-        );
-=======
-
-
         // Calculate the sum of digging fees from archaeologistFees
         const diggingFeeSum = archaeologistsFees.reduce(
           (acc, cur) => acc.add(cur.diggingFee),
@@ -1067,7 +1042,6 @@
         expect(
           contractBalanceAfter.sub(contractBalanceBefore.add(diggingFeeSum)).toString()
         ).to.equal(protocolFee.toString());
->>>>>>> b632a333
       });
 
       it("should emit an event", async () => {
@@ -1431,27 +1405,19 @@
           arweaveTxId
         );
 
-<<<<<<< HEAD
-        // Get the archaeologist's sarco balance before bury
-        const sarcoBalanceBefore = await sarcoToken.balanceOf(archaeologists[0].address);
-=======
         // Get the archaeologist's sarco balances and rewards before bury
         const archBalancesBefore = await getArchaeologistSarcoBalances(archaeologists, sarcoToken);
-        const archRewardsBefore = await getArchaeologistSarcoRewards(archaeologists, viewStateFacet);
->>>>>>> b632a333
+        const archRewardsBefore = await getArchaeologistSarcoRewards(
+          archaeologists,
+          viewStateFacet
+        );
 
         // Bury the sarcophagus
         await embalmerFacet.burySarcophagus(identifier);
 
-<<<<<<< HEAD
-        // Get the archaeologist sarco balance after bury
-        const sarcoBalanceAfter = await sarcoToken.balanceOf(archaeologists[0].address);
-=======
         // Get the archaeologist sarco balances and rewards after bury
         const archBalancesAfter = await getArchaeologistSarcoBalances(archaeologists, sarcoToken);
         const archRewardsAfter = await getArchaeologistSarcoRewards(archaeologists, viewStateFacet);
->>>>>>> b632a333
-
 
         for (let i = 0; i < archaeologists.length; i++) {
           // Get the archaeologist's digging fees with the archaeologist address
@@ -1466,7 +1432,6 @@
             archRewardsBefore[i].reward.add(diggingFee).toString()
           );
         }
-
       });
 
       it("should transfer the bounty back to the embalmer", async () => {
