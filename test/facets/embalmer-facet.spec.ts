import "@nomiclabs/hardhat-waffle";
import { expect } from "chai";
import { BigNumber } from "ethers";
import { solidityKeccak256 } from "ethers/lib/utils";
import { ethers } from "hardhat";
<<<<<<< HEAD
import { SarcophagusState } from "../../types";
import { failingBuryFixture } from "../fixtures/failing-bury-fixture";
import { failingCancelFixture } from "../fixtures/failing-cancel-fixture";
import { failingFinalizeSarcohpagusFixture } from "../fixtures/failing-finalize-sarcophagus-fixture";
import { failingInitializeSarcophagusFixture } from "../fixtures/failing-initialize-sarcophagus-fixture";
import { failingRewrapFixture } from "../fixtures/failing-rewrap-fixture";
import { successfulBuryFixture } from "../fixtures/successful-bury-fixture";
import { successfulCancelFixture } from "../fixtures/successful-cancel-fixture";
import { successfulFinalizeSarcohpagusFixture } from "../fixtures/successful-finalize-sarcophagus-fixture";
import { successfulInitializeSarcophagusFixture } from "../fixtures/successful-initialize-sarcophagus-fixture";
import { successfulRewrapFixture } from "../fixtures/successful-rewrap-fixture";
import { sign, signMultiple } from "../utils/helpers";

describe("Contract: EmbalmerFacet", () => {
=======
import { deployDiamond } from "../../scripts/deploy-diamond";
import {
  ArchaeologistFacet,
  SarcoTokenMock,
  ViewStateFacet,
} from "../../typechain";
import { EmbalmerFacet } from "../../typechain/EmbalmerFacet";
import { SarcophagusState, SignatureWithAccount } from "../../types";
import {
  calculateCursedBond,
  getArchaeologistSarcoBalances,
  getArchaeologistSarcoRewards,
  sign
} from "../utils/helpers";

describe("Contract: EmbalmerFacet", () => {
  // Define a resurrrection time one week in the future
  const resurrectionTimeInFuture = BigNumber.from(
    Date.now() + 60 * 60 * 24 * 7
  );

  let embalmerFacet: EmbalmerFacet;
  let archaeologistFacet: ArchaeologistFacet;
  let viewStateFacet: ViewStateFacet;
  let embalmer: SignerWithAddress;
  let archaeologists: SignerWithAddress[];
  let recipient: SignerWithAddress;
  let arweaveArchaeologist: SignerWithAddress;
  let sarcoToken: SarcoTokenMock;
  let signers: SignerWithAddress[];

  // Define an arcaeologist fees object to be used in any test that needs it
  const archaeologistsFees = [
    {
      storageFee: 20,
      diggingFee: 10,
      bounty: 100,
    },
    {
      storageFee: 25,
      diggingFee: 8,
      bounty: 112,
    },
    {
      storageFee: 21,
      diggingFee: 9,
      bounty: 105,
    },
  ];

  // Set up the signers for the tests
  before(async () => {
    signers = await ethers.getSigners();

    // Set some roles to be used in the tests
    embalmer = signers[0];
    archaeologists = [signers[1], signers[2], signers[3]];
    arweaveArchaeologist = signers[1];
    recipient = signers[4];
  });

  /**
   * Creates a sarcophagus. This is helpful in several places
   * throughout the tests where a sarcophagus should be initialized
   * successfully.
   */
  const initializeSarcophagus = async (
    name: string,
    resurrectionTime: BigNumber,
    identifier: string,
    archaeologists: any[],
    minShards?: number
  ): Promise<ContractTransaction> => {
    // Define archaeologist objects to be passed into the sarcophagus
    const archaeologistObjects = archaeologists.map((a, i) => ({
      archAddress: a.address,
      storageFee: BigNumber.from(archaeologistsFees[i].storageFee),
      diggingFee: BigNumber.from(archaeologistsFees[i].diggingFee),
      bounty: BigNumber.from(archaeologistsFees[i].bounty),
      hashedShard: ethers.utils.solidityKeccak256(["string"], [a.address]),
    }));

    const canBeTransferred = true;

    // Create a sarcophagus as the embalmer
    const tx = await embalmerFacet
      .connect(embalmer)
      .initializeSarcophagus(
        name,
        identifier,
        archaeologistObjects,
        arweaveArchaeologist.address,
        recipient.address,
        resurrectionTime,
        canBeTransferred,
        minShards === 0 ? 0 : minShards || 3
      );

    return tx;
  };

  const setupArchaeologists = async (
    archaeologistFacet: ArchaeologistFacet,
    archaeologists: SignerWithAddress[],
    diamondAddress: string,
    embalmer: SignerWithAddress,
    sarcoToken: SarcoTokenMock
  ): Promise<void> => {
    // Approve the embalmer on the sarco token so transferFrom will work
    await sarcoToken
      .connect(embalmer)
      .approve(diamondAddress, ethers.constants.MaxUint256);

    for (const archaeologist of archaeologists) {
      // Transfer 10,000 sarco tokens to each archaeologist to be put into free
      // bond
      await sarcoToken.transfer(archaeologist.address, BigNumber.from(10_000));

      // Approve the archaeologist on the sarco token so transferFrom will work
      await sarcoToken
        .connect(archaeologist)
        .approve(diamondAddress, ethers.constants.MaxUint256);

      // Deposit some free bond to the contract so initializeSarcophagus will
      // work
      await archaeologistFacet
        .connect(archaeologist)
        .depositFreeBond(BigNumber.from("5000"));
    }
  };

  /**
   * Gets a list of archaeologist signatures for the given list of accounts.
   *
   * @param archaeologists The list of accounts that will be used to sign the
   * sarcophagus
   * @returns
   */
  const getArchaeologistSignatures = async (
    archaeologists: SignerWithAddress[],
    arweaveArchaeologist: SignerWithAddress,
    identifier: string
  ): Promise<SignatureWithAccount[]> => {
    const signatures: SignatureWithAccount[] = [];

    for (const archaeologist of archaeologists) {
      // Sign a message and add to signatures. Only sign if the archaeologist
      // is not the arweave archaeologist
      if (archaeologist.address !== arweaveArchaeologist.address) {
        const signature = await sign(archaeologist, identifier, "bytes32");

        signatures.push(
          Object.assign(signature, { account: archaeologist.address })
        );
      }
    }

    return signatures;
  };

  /**
   * Creates a new sarcophagus and signatures for the cancelSarcophaguse tests
   * @param unhashedIdentifier
   * @param archaeologists
   * @returns
   */
  const createSarcophagusAndSignatures = async (
    unhashedIdentifier: string,
    archaeologists: any[]
  ): Promise<{
    identifier: string;
    signatures: SignatureWithAccount[];
  }> => {
    // Create a new identifier
    const newIdentifier = ethers.utils.solidityKeccak256(
      ["string"],
      [unhashedIdentifier]
    );

    // Initialize the sarcophagus with the new identifier
    await initializeSarcophagus(
      "New Test Sarcophagus",
      resurrectionTimeInFuture,
      newIdentifier,
      archaeologists
    );

    // Get new signatures from the archaeologists of the new identifier
    const newSignatures = await getArchaeologistSignatures(
      archaeologists,
      arweaveArchaeologist,
      newIdentifier
    );

    return { identifier: newIdentifier, signatures: newSignatures };
  };

>>>>>>> 57064cc9
  describe("initializeSarcophagus()", () => {
    context("Successful initialization", () => {
      it("should transfer fees in sarco token from the embalmer to the contract", async () => {
        const {
          sarcoToken,
          embalmer,
          archaeologists,
          arweaveArchaeologist,
          embalmerBalance,
        } = await successfulInitializeSarcophagusFixture();

        const embalmerBalanceAfter = await sarcoToken.balanceOf(
          embalmer.address
        );

        // Calculate the total fees:
        // The arweaver archaeologist's storage fee + all bounties + all digging
        // fees
        const totalFees = archaeologists
          .reduce(
            (acc, arch) => acc.add(arch.bounty).add(arch.diggingFee),
            BigNumber.from("0")
          )
          .add(arweaveArchaeologist.storageFee);

        expect(embalmerBalance.sub(embalmerBalanceAfter)).to.equal(
          BigNumber.from(totalFees)
        );
      });

      it("should emit an event on initialize", async () => {
        const { tx, embalmerFacet } =
          await successfulInitializeSarcophagusFixture();

        const receipt = await tx.wait();

        const events = receipt.events!;
        expect(events).to.not.be.undefined;

        // Check that the list of events includes an event that has an address
        // matching the embalmerFacet address
        expect(events.some((event) => event.address === embalmerFacet.address))
          .to.be.true;
      });
    });

    context("Failed initialization", () => {
      it("should revert when creating a sarcophagus that already exists", async () => {
        const {
          identifier,
          embalmerFacet,
          embalmer,
          archaeologists,
          arweaveArchaeologist,
          recipient,
          resurrectionTime,
          name,
          canBeTransferred,
          minShards,
        } = await failingInitializeSarcophagusFixture();

        // Create a sarcophagus as the embalmer
        await embalmerFacet
          .connect(embalmer)
          .initializeSarcophagus(
            name,
            identifier,
            archaeologists,
            arweaveArchaeologist.account,
            recipient.address,
            resurrectionTime,
            canBeTransferred,
            minShards
          );

        const tx = embalmerFacet
          .connect(embalmer)
          .initializeSarcophagus(
            name,
            identifier,
            archaeologists,
            arweaveArchaeologist.account,
            recipient.address,
            resurrectionTime,
            canBeTransferred,
            minShards
          );

        // Try to create the same sarcophagus again
        await expect(tx).to.be.revertedWith("SarcophagusAlreadyExists");
      });

      it("should revert if the resurrection time is not in the future", async () => {
        const {
          identifier,
          embalmerFacet,
          embalmer,
          archaeologists,
          arweaveArchaeologist,
          recipient,
          name,
          canBeTransferred,
          minShards,
        } = await failingInitializeSarcophagusFixture();

        const resurrectionTime = BigNumber.from(
          Math.floor(Date.now() / 1000) - 1
        );

        // Create a sarcophagus as the embalmer
        const tx = embalmerFacet
          .connect(embalmer)
          .initializeSarcophagus(
            name,
            identifier,
            archaeologists,
            arweaveArchaeologist.account,
            recipient.address,
            resurrectionTime,
            canBeTransferred,
            minShards
          );

        await expect(tx).to.be.revertedWith("ResurrectionTimeInPast");
      });

      it("should revert if no archaeologists are provided", async () => {
        const {
          identifier,
          embalmerFacet,
          embalmer,
          arweaveArchaeologist,
          recipient,
          name,
          canBeTransferred,
          minShards,
          resurrectionTime,
        } = await failingInitializeSarcophagusFixture();

        // Create a sarcophagus as the embalmer
        const tx = embalmerFacet
          .connect(embalmer)
          .initializeSarcophagus(
            name,
            identifier,
            [],
            arweaveArchaeologist.account,
            recipient.address,
            resurrectionTime,
            canBeTransferred,
            minShards
          );

        await expect(tx).to.be.revertedWith("NoArchaeologistsProvided");
      });

      it("should revert if the list of archaeologists is not unique", async () => {
        const {
          identifier,
          embalmerFacet,
          embalmer,
          arweaveArchaeologist,
          recipient,
          name,
          canBeTransferred,
          minShards,
          resurrectionTime,
          archaeologists,
        } = await failingInitializeSarcophagusFixture();

        const nonUniqueArchaeologists = archaeologists.slice();
        nonUniqueArchaeologists.pop();
        const firstArchaeologist = archaeologists[0];
        nonUniqueArchaeologists.push(firstArchaeologist);

        // Create a sarcophagus as the embalmer
        const tx = embalmerFacet
          .connect(embalmer)
          .initializeSarcophagus(
            name,
            identifier,
            nonUniqueArchaeologists,
            arweaveArchaeologist.account,
            recipient.address,
            resurrectionTime,
            canBeTransferred,
            minShards
          );

        await expect(tx).to.be.revertedWith("ArchaeologistListNotUnique");
      });

      it("should revert if minShards is greater than the number of archaeologists", async () => {
        const {
          identifier,
          embalmerFacet,
          embalmer,
          arweaveArchaeologist,
          recipient,
          name,
          canBeTransferred,
          resurrectionTime,
          archaeologists,
        } = await failingInitializeSarcophagusFixture();

        // Create a sarcophagus as the embalmer
        const tx = embalmerFacet
          .connect(embalmer)
          .initializeSarcophagus(
            name,
            identifier,
            archaeologists,
            arweaveArchaeologist.account,
            recipient.address,
            resurrectionTime,
            canBeTransferred,
            10
          );

        await expect(tx).to.be.revertedWith(
          "MinShardsGreaterThanArchaeologists"
        );
      });

      it("should revert if minShards is 0", async () => {
        const {
          identifier,
          embalmerFacet,
          embalmer,
          arweaveArchaeologist,
          recipient,
          name,
          canBeTransferred,
          resurrectionTime,
          archaeologists,
        } = await failingInitializeSarcophagusFixture();

        // Create a sarcophagus as the embalmer
        const tx = embalmerFacet
          .connect(embalmer)
          .initializeSarcophagus(
            name,
            identifier,
            archaeologists,
            arweaveArchaeologist.account,
            recipient.address,
            resurrectionTime,
            canBeTransferred,
            0
          );

        await expect(tx).to.be.revertedWith("MinShardsZero");
      });

      it("should revert if the arweave archaeologist is not included in the list of archaeologists", async () => {
        const {
          identifier,
          embalmerFacet,
          embalmer,
          recipient,
          name,
          canBeTransferred,
          resurrectionTime,
          archaeologists,
          minShards,
        } = await failingInitializeSarcophagusFixture();

        const signers = await ethers.getSigners();

        // Create a sarcophagus as the embalmer
        const tx = embalmerFacet
          .connect(embalmer)
          .initializeSarcophagus(
            name,
            identifier,
            archaeologists,
            signers[9].address,
            recipient.address,
            resurrectionTime,
            canBeTransferred,
            minShards
          );

        await expect(tx).to.be.revertedWith("ArweaveArchaeologistNotInList");
      });
    });
  });

  describe("finalizeSarcophagus()", () => {
    context("Successful finalization", () => {
      it("should store the arweave transaction id", async () => {
        const { identifier, viewStateFacet, arweaveTxId } =
          await successfulFinalizeSarcohpagusFixture();

        const sarcophagusStored = await viewStateFacet.getSarcophagus(
          identifier
        );
        expect(sarcophagusStored.arweaveTxIds).to.contain(arweaveTxId);
      });

<<<<<<< HEAD
      it("should transfer the storage fee to the arweave archaeologist", async () => {
        const { sarcoToken, arweaveArchaeologist, arweaveArchBalance } =
          await successfulFinalizeSarcohpagusFixture();

        // Get the arweave archaeologist's sarco token balance after finalization
        const arweaveArchBalanceAfter = await sarcoToken.balanceOf(
          arweaveArchaeologist.account
        );

        expect(arweaveArchBalanceAfter.sub(arweaveArchBalance)).to.equal(
          arweaveArchaeologist.storageFee
        );
=======
      it("should transfer the storage fee to the arweave archaeologist's reward pool", async () => {
        const { identifier, signatures } = await createSarcophagusAndSignatures(
          "shouldTransferStorageFee",
          archaeologists
        );

        // Get the arweave archaeologist's sarco token balance before finalization
        const arweaveArchaeologistRewardsBefore =
          await viewStateFacet.getAvailableRewards(arweaveArchaeologist.address);

        await embalmerFacet.finalizeSarcophagus(
          identifier,
          signatures,
          arweaveSignature,
          arweaveTxId
        );

        // Get the storage fee of the arweave archaeologist
        const arweaveArchaeologistIndex = archaeologists.findIndex(
          (a) => a.address === arweaveArchaeologist.address
        );
        const arweaveArchaeologistStorageFee = BigNumber.from(
          archaeologistsFees[arweaveArchaeologistIndex].storageFee
        );

        // Get the arweave archaeologist's sarco token balance after finalization
        const arweaveArchRewardsAfter = await viewStateFacet.getAvailableRewards(arweaveArchaeologist.address);

        // Check that the arweave archaeologist's
        // sarco token balance after - sarco token balance before = storage fee
        expect(
          arweaveArchRewardsAfter.sub(arweaveArchaeologistRewardsBefore)
        ).to.equal(arweaveArchaeologistStorageFee);
>>>>>>> 57064cc9
      });

      it("should lock up an archaeologist's free bond", async () => {
        const {
          viewStateFacet,
          regularArchaeologist,
          regularArchaeologistFreeBond,
          regularArchaeologistCursedBond,
        } = await successfulFinalizeSarcohpagusFixture();

        const bondAmount = regularArchaeologist.diggingFee.add(
          regularArchaeologist.bounty
        );

        const archaeologistFreeBondAfter = await viewStateFacet.getFreeBond(
          regularArchaeologist.account
        );

        const archaeologistCursedBondAfter = await viewStateFacet.getCursedBond(
          regularArchaeologist.account
        );

<<<<<<< HEAD
        // Check that the archaeologist's free bond afterward has descreased by the bond amount
        expect(regularArchaeologistFreeBond.sub(bondAmount)).to.equal(
          archaeologistFreeBondAfter
=======
        const firstArchaeologistCursedBond = calculateCursedBond(
          BigNumber.from(archaeologistsFees[1].diggingFee),
          BigNumber.from(archaeologistsFees[1].bounty)
        );

        expect(freeBondBefore.sub(freeBondAfter)).to.equal(
          BigNumber.from(firstArchaeologistCursedBond)
>>>>>>> 57064cc9
        );

        // Check that the archaeologist's cursed bond has increased by the bond amount
        expect(regularArchaeologistCursedBond.add(bondAmount)).to.equal(
          archaeologistCursedBondAfter
        );
      });

      it("should lock up the arweave archaeologist's free bond", async () => {
        const {
          viewStateFacet,
          arweaveArchaeologist,
          arweaveArchaeologistFreeBond,
          arweaveArchaeologistCursedBond,
        } = await successfulFinalizeSarcohpagusFixture();

        const arweaveArchFreeBondAfter = await viewStateFacet.getFreeBond(
          arweaveArchaeologist.account
        );

        const arweaveArchCursedBondAfter = await viewStateFacet.getCursedBond(
          arweaveArchaeologist.account
        );

        const bondAmount = arweaveArchaeologist.diggingFee.add(
          arweaveArchaeologist.bounty
        );

        // Check that the arweave archaeologist's free bond has decreased by the bond amount
        expect(arweaveArchaeologistFreeBond.sub(bondAmount)).to.equal(
          arweaveArchFreeBondAfter
        );

<<<<<<< HEAD
        // Check that the arweave archaeologist's cursed bond has increased by the bond amount
        expect(arweaveArchaeologistCursedBond.add(bondAmount)).to.equal(
          arweaveArchCursedBondAfter
=======
        // TODO: Modify this when the calculateCursedBond method changes in the contract
        const firstArchaeologistCursedBond = calculateCursedBond(
          BigNumber.from(archaeologistsFees[arweaveArchaeologistIndex].diggingFee),
          BigNumber.from(archaeologistsFees[arweaveArchaeologistIndex].bounty)
        );

        expect(freeBondBefore.sub(freeBondAfter)).to.equal(
          BigNumber.from(firstArchaeologistCursedBond)
        );
        expect(cursedBondAfter.sub(cursedBondBefore)).to.equal(
          BigNumber.from(firstArchaeologistCursedBond)
>>>>>>> 57064cc9
        );
      });

      it("should emit an event", async () => {
        const { tx, embalmerFacet } =
          await successfulFinalizeSarcohpagusFixture();

        const receipt = await tx.wait();

        const events = receipt.events!;
        expect(events).to.not.be.undefined;

        // Check that the list of events includes an event that has an address
        // matching the embalmerFacet address
        expect(events.some((event) => event.address === embalmerFacet.address))
          .to.be.true;
      });
    });

    context("General reverts", () => {
      it("should revert if the sarcophagus does not exist", async () => {
        const {
          archaeologists,
          embalmerFacet,
          embalmer,
          arweaveArchaeologistSignature,
          arweaveTxId,
        } = await failingFinalizeSarcohpagusFixture();

        // Make a fake identifier
        const identifier = solidityKeccak256(
          ["string"],
          ["SomeFakeIdentifier"]
        );

        // Each archaeologist signs the fake identifier
        const signatures = await signMultiple(
          archaeologists.map((x) => x.signer),
          identifier
        );

        const tx = embalmerFacet
          .connect(embalmer)
          .finalizeSarcophagus(
            identifier,
            signatures,
            arweaveArchaeologistSignature,
            arweaveTxId
          );

        await expect(tx).to.be.revertedWith("SarcophagusDoesNotExist");
      });

      it("should revert if the embalmer is not making the transaction", async () => {
        const {
          identifier,
          signatures,
          embalmerFacet,
          arweaveArchaeologistSignature,
          arweaveTxId,
        } = await failingFinalizeSarcohpagusFixture();

        const signers = await ethers.getSigners();

        const tx = embalmerFacet
          .connect(signers[9])
          .finalizeSarcophagus(
            identifier,
            signatures,
            arweaveArchaeologistSignature,
            arweaveTxId
          );

        await expect(tx).to.be.revertedWith("SenderNotEmbalmer");
      });

      it("should revert if the sarcophagus has already been finalized", async () => {
        const {
          identifier,
          signatures,
          embalmerFacet,
          arweaveArchaeologistSignature,
          arweaveTxId,
          embalmer,
        } = await failingFinalizeSarcohpagusFixture();

        await embalmerFacet
          .connect(embalmer)
          .finalizeSarcophagus(
            identifier,
            signatures,
            arweaveArchaeologistSignature,
            arweaveTxId
          );

        const tx = embalmerFacet
          .connect(embalmer)
          .finalizeSarcophagus(
            identifier,
            signatures,
            arweaveArchaeologistSignature,
            arweaveTxId
          );

        await expect(tx).to.be.revertedWith("SarcophagusAlreadyFinalized");
      });

      it("should revert if the provided arweave transaction id is empty", async () => {
        const {
          identifier,
          signatures,
          embalmerFacet,
          arweaveArchaeologistSignature,
          embalmer,
        } = await failingFinalizeSarcohpagusFixture();

        const tx = embalmerFacet
          .connect(embalmer)
          .finalizeSarcophagus(
            identifier,
            signatures,
            arweaveArchaeologistSignature,
            ""
          );

        await expect(tx).to.be.revertedWith("ArweaveTxIdEmpty");
      });
    });

    context("Signature reverts", () => {
      it("should revert if the incorrect number of archaeologists' signatures were provided", async () => {
        const {
          identifier,
          signatures,
          embalmerFacet,
          arweaveArchaeologistSignature,
          arweaveTxId,
          embalmer,
        } = await failingFinalizeSarcohpagusFixture();

        const newSignatures = signatures.slice();
        newSignatures.push(signatures[0]);

        const tx = embalmerFacet
          .connect(embalmer)
          .finalizeSarcophagus(
            identifier,
            newSignatures,
            arweaveArchaeologistSignature,
            arweaveTxId
          );

        await expect(tx).to.be.revertedWith(
          "IncorrectNumberOfArchaeologistSignatures"
        );
      });

      it("should revert if there are duplicate signatures", async () => {
        const {
          identifier,
          signatures,
          embalmerFacet,
          arweaveArchaeologistSignature,
          arweaveTxId,
          embalmer,
        } = await failingFinalizeSarcohpagusFixture();

        // Make the second signature the same as the first
        const newSignatures = signatures.slice();
        newSignatures[1] = newSignatures[0];

        const tx = embalmerFacet
          .connect(embalmer)
          .finalizeSarcophagus(
            identifier,
            newSignatures,
            arweaveArchaeologistSignature,
            arweaveTxId
          );

        await expect(tx).to.be.revertedWith("SignatureListNotUnique");
      });

      it("should revert if any signature provided by a regular archaeologist is from the wrong archaeologist", async () => {
        const {
          identifier,
          archaeologists,
          embalmerFacet,
          arweaveArchaeologistSignature,
          arweaveTxId,
          embalmer,
          arweaveArchaeologist,
        } = await failingFinalizeSarcohpagusFixture();

        const signers = await ethers.getSigners();

        // Get a false signer
        const falseSigner = signers[9];

        // Replace the last signer in the list of signers with falseSigner
        const newSigners = archaeologists
          .filter((x) => x.account !== arweaveArchaeologist.account)
          .map((x) => x.signer);

        newSigners[newSigners.length - 1] = falseSigner;

        const newSignatures = await signMultiple(newSigners, identifier);

        // Finalize the sarcophagus with the new identifier
        const tx = embalmerFacet
          .connect(embalmer)
          .finalizeSarcophagus(
            identifier,
            newSignatures,
            arweaveArchaeologistSignature,
            arweaveTxId
          );

        await expect(tx).to.be.revertedWith("ArchaeologistNotOnSarcophagus");
      });

      it("should revert if any signature provided by a regular archaeologist is not of the sarcophagus identifier", async () => {
        const {
          identifier,
          archaeologists,
          embalmerFacet,
          arweaveArchaeologistSignature,
          signatures,
          arweaveTxId,
          embalmer,
        } = await failingFinalizeSarcohpagusFixture();

        // Create a false identifier
        const falseIdentifier = ethers.utils.solidityKeccak256(
          ["string"],
          ["falseIdentifier"]
        );

        // Use a correct archaeologist to sign a false identifier
        const falseSignature = await sign(
          archaeologists[2].signer,
          falseIdentifier,
          "bytes32"
        );

        // Add the correct archaeologist account
        const falseSigWithAccount = Object.assign(falseSignature, {
          account: archaeologists[2].account,
        });

        // Copy the signatures array
        const newSignatures = signatures.slice();

        // Replace the second (arweave archaeologist is the first) signature in
        // the list of newSignatures with the false signature
        newSignatures[1] = falseSigWithAccount;

        // Finalize the sarcophagus with the new identifier where one of the signatures is incorrect
        const tx = embalmerFacet
          .connect(embalmer)
          .finalizeSarcophagus(
            identifier,
            newSignatures,
            arweaveArchaeologistSignature,
            arweaveTxId
          );

        await expect(tx).to.be.revertedWith("SignatureFromWrongAccount");
      });

      it("should revert if the arweave archaeologist's signature is from the wrong archaeologist", async () => {
        const { identifier, embalmerFacet, signatures, arweaveTxId, embalmer } =
          await failingFinalizeSarcohpagusFixture();

        const signers = await ethers.getSigners();

        // Sign the arweaveTxId with the wrong archaeologist
        const falseArweaveArch = signers[6];
        const falseArweaveSignature = await sign(
          falseArweaveArch,
          arweaveTxId,
          "string"
        );

        // Finalize the sarcophagus where the arweaveSignature is signed by the wrong signer
        const tx = embalmerFacet
          .connect(embalmer)
          .finalizeSarcophagus(
            identifier,
            signatures,
            falseArweaveSignature,
            arweaveTxId
          );

        await expect(tx).to.be.revertedWith("SignatureFromWrongAccount");
      });

      it("should revert if the arweave archaeologist's signature is not a signature of the arweave transaction id", async () => {
        const {
          identifier,
          embalmerFacet,
          signatures,
          arweaveTxId,
          arweaveArchaeologist,
          embalmer,
        } = await failingFinalizeSarcohpagusFixture();

        // Use the correct arweave archaeologist to sign a false arweaveTxId
        const falseArweaveSignature = await sign(
          arweaveArchaeologist.signer,
          "falseArweaveTxId",
          "string"
        );

        // Finalize the sarcophagus where the signature is of the wrong data
        const tx = embalmerFacet
          .connect(embalmer)
          .finalizeSarcophagus(
            identifier,
            signatures,
            falseArweaveSignature,
            arweaveTxId
          );

        // Note that it's not possible to get a custom error for this case
        // because ecrecover always returns a valid address.
        await expect(tx).to.be.revertedWith("SignatureFromWrongAccount");
      });
    });
  });

  describe("rewrapSarcophagus()", () => {
    context("Successful rewrap", () => {
      it("should store the new resurrection time", async () => {
        const { viewStateFacet, identifier, newResurrectionTime } =
          await successfulRewrapFixture();
        const sarcophagusStored = await viewStateFacet.getSarcophagus(
          identifier
        );

        expect(sarcophagusStored.resurrectionTime).to.equal(
          newResurrectionTime.toString()
        );
      });

      it("should store the new resurrection window", async () => {
        const { viewStateFacet, identifier, oldResurrectionWindow } =
          await successfulRewrapFixture();

        const sarcophagusStoredAfter = await viewStateFacet.getSarcophagus(
          identifier
        );

        expect(sarcophagusStoredAfter.resurrectionWindow).to.not.equal(
<<<<<<< HEAD
          oldResurrectionWindow
        );
=======
          sarcophagusStoredBefore.resurrectionWindow
        );
      });

      it("should transfer the digging fees to the archaeologists' reward pools, without transferring tokens", async () => {
        const { identifier, signatures } = await createSarcophagusAndSignatures(
          "shouldTransferDiggingFees",
          archaeologists
        );

        await embalmerFacet.finalizeSarcophagus(
          identifier,
          signatures,
          arweaveSignature,
          arweaveTxId
        );

        const archBalancesBefore = await getArchaeologistSarcoBalances(
          archaeologists,
          sarcoToken
        );

        const archRewardsBefore = await getArchaeologistSarcoRewards(
          archaeologists,
          viewStateFacet
        );

        // Define a new resurrection time one week in the future
        const newResurrectionTime = BigNumber.from(
          Date.now() + 60 * 60 * 24 * 7 * 1000
        );

        // Rewrap the sarcophagus
        await embalmerFacet.rewrapSarcophagus(identifier, newResurrectionTime);

        const archBalancesAfter = await getArchaeologistSarcoBalances(
          archaeologists,
          sarcoToken
        );

        const archRewardsAfter = await getArchaeologistSarcoRewards(
          archaeologists,
          viewStateFacet
        );

        // For each archaeologist, check that the difference in rewards is equal to each archaeologist's digging fee,
        //  and token balances are unchanged
        for (let i = 0; i < archaeologists.length; i++) {
          const diggingFee = archaeologistsFees[i].diggingFee;
          expect(
            archRewardsBefore[i].reward
              .add(diggingFee)
              .toString()
          ).to.equal(archRewardsAfter[i].reward.toString());

          expect(
            archBalancesAfter[i].balance.toString()
          ).to.equal(archBalancesBefore[i].balance.toString());
        }
>>>>>>> 57064cc9
      });

      it("should transfer the digging fee sum plus the protocol fee from the embalmer to the contract", async () => {
        const { archaeologists, sarcoToken, embalmer, embalmerBalance } =
          await successfulRewrapFixture();

        // Get the embalmer's sarco balance after rewrap
        const embalmerSarcoBalanceAfter = await sarcoToken.balanceOf(
          embalmer.address
        );

        // Calculate the sum of digging fees from archaeologistFees
        const diggingFeeSum = archaeologists.reduce(
          (acc, arch) => acc.add(arch.diggingFee),
          BigNumber.from(0)
        );

        const protocolFee = process.env.PROTOCOL_FEE || "0";

        const expectedFees = diggingFeeSum.add(BigNumber.from(protocolFee));

        // Check that the difference in balances is equal to the sum of digging fees
        expect(embalmerBalance.sub(embalmerSarcoBalanceAfter)).to.equal(
          expectedFees
        );
      });

      it("should collect protocol fees", async () => {
        const {
          viewStateFacet,
          sarcoToken,
          diamond,
          totalProtocolFees,
          contractBalance,
        } = await successfulRewrapFixture();

        // Get the protocol fee amount
        const protocolFee = await viewStateFacet.getProtocolFeeAmount();

        // Get the total protocol fees after rewrap
        const totalProtocolFeesAfter =
          await viewStateFacet.getTotalProtocolFees();

        // Get the balance of the contract after rewrap
        const contractBalanceAfter = await sarcoToken.balanceOf(
          diamond.address
        );

        // Check that the difference in total protocol fees is equal to the protocol fee amount
        expect(totalProtocolFeesAfter.sub(totalProtocolFees)).to.equal(
          protocolFee
        );

<<<<<<< HEAD
        // Check that the difference in contract balance is equal to the protocol fee amount
        expect(contractBalanceAfter.sub(contractBalance).toString()).to.equal(
          protocolFee.toString()
        );
=======


        // Calculate the sum of digging fees from archaeologistFees
        const diggingFeeSum = archaeologistsFees.reduce(
          (acc, cur) => acc.add(cur.diggingFee),
          BigNumber.from(0)
        );

        // Check that the difference in contract balance is equal to the protocol fee amount + digging fee sum
        expect(
          contractBalanceAfter.sub(contractBalanceBefore.add(diggingFeeSum)).toString()
        ).to.equal(protocolFee.toString());
>>>>>>> 57064cc9
      });

      it("should emit an event", async () => {
        const { tx, embalmerFacet } = await successfulRewrapFixture();
        const receipt = await tx.wait();

        const events = receipt.events!;
        expect(events).to.not.be.undefined;

        // Check that the list of events includes an event that has an address
        // matching the embalmerFacet address
        expect(events.some((event) => event.address === embalmerFacet.address))
          .to.be.true;
      });
    });

    context("Failed rewrap", () => {
      it("should revert if the sender is not embalmer", async () => {
        const { embalmerFacet, identifier } = await failingRewrapFixture();

        const signers = await ethers.getSigners();
        // Define a new resurrection time one week in the future
        const newResurrectionTime = BigNumber.from(
          Date.now() + 60 * 60 * 24 * 7 * 1000
        );

        // Rewrap the sarcophagus
        const tx = embalmerFacet
          .connect(signers[8])
          .rewrapSarcophagus(identifier, newResurrectionTime);

        await expect(tx).to.be.revertedWith("SenderNotEmbalmer");
      });

      it("should revert if the sarcophagus does not exist", async () => {
        const { embalmerFacet, embalmer, newResurrectionTime } =
          await failingRewrapFixture();
        const falseIdentifier = ethers.utils.solidityKeccak256(
          ["string"],
          ["falseIdentifier"]
        );

        // Rewrap the sarcophagus
        const tx = embalmerFacet
          .connect(embalmer)
          .rewrapSarcophagus(falseIdentifier, newResurrectionTime);

        await expect(tx).to.be.revertedWith("SarcophagusDoesNotExist");
      });

      it("should revert if the sarcophagus is not finalized", async () => {
        // Use the fixture for initializeSarcophagus just this once so we can
        // properly initialize the sarcophagus
        const { embalmerFacet, identifier, embalmer } =
          await successfulInitializeSarcophagusFixture();

        // Define a new resurrection time one week in the future
        const newResurrectionTime = BigNumber.from(
          Date.now() + 60 * 60 * 24 * 7 * 1000
        );

        // Rewrap the sarcophagus
        const tx = embalmerFacet
          .connect(embalmer)
          .rewrapSarcophagus(identifier, newResurrectionTime);

        await expect(tx).to.be.revertedWith("SarcophagusNotFinalized");
      });

      it("should revert if the new resurrection time is not in the future", async () => {
        const { embalmerFacet, identifier, embalmer } =
          await failingRewrapFixture();

        // Define a new resurrection time not in the future
        const newResurrectionTime = BigNumber.from(
          (Date.now() / 1000).toFixed(0)
        );

        // Rewrap the sarcophagus
        const tx = embalmerFacet
          .connect(embalmer)
          .rewrapSarcophagus(identifier, newResurrectionTime);

        await expect(tx).to.be.revertedWith("NewResurrectionTimeInPast");
      });
    });
  });

  describe("cancelSarcophagus()", () => {
    context("Successful cancel", () => {
      it("should set the sarcophagus state to done", async () => {
        const { viewStateFacet, identifier } = await successfulCancelFixture();
        const sarcophagus = await viewStateFacet.getSarcophagus(identifier);

        expect(sarcophagus.state).to.equal(SarcophagusState.Done);
      });

      it("should transfer total fees back to the embalmer", async () => {
        const { sarcoToken, embalmer, embalmerBalance } =
          await successfulCancelFixture();
        // Get the sarco balance of the embalmer after canceling the sarcophagus
        const embalmerBalanceAfter = await sarcoToken.balanceOf(
          embalmer.address
        );

        expect(embalmerBalance).to.equal(embalmerBalanceAfter);
      });

      it("should emit an event", async () => {
        const { tx, embalmerFacet } = await successfulCancelFixture();

        const receipt = await tx.wait();

        const events = receipt.events!;
        expect(events).to.not.be.undefined;

        // Check that the list of events includes an event that has an address
        // matching the embalmerFacet address
        expect(events.some((event) => event.address === embalmerFacet.address))
          .to.be.true;
      });
    });

    context("Failed cancel", () => {
      it("should revert if the sender is not the embalmer", async () => {
        const { embalmerFacet, archaeologists, identifier } =
          await failingCancelFixture();

        const tx = embalmerFacet
          .connect(archaeologists[0].signer)
          .cancelSarcophagus(identifier);

        await expect(tx).to.be.revertedWith("SenderNotEmbalmer");
      });

      it("should revert if the sarcophagus does not exist", async () => {
        const { embalmerFacet, embalmer } = await failingCancelFixture();
        const falseIdentifier = ethers.utils.solidityKeccak256(
          ["string"],
          ["falseIdentifier"]
        );

        const tx = embalmerFacet
          .connect(embalmer)
          .cancelSarcophagus(falseIdentifier);

        await expect(tx).to.be.revertedWith("SarcophagusDoesNotExist");
      });

      it("should revert if the sarcohaphagus is already finalized", async () => {
        const {
          embalmerFacet,
          embalmer,
          identifier,
          arweaveArchSig,
          arweaveTxId,
          signatures,
        } = await failingCancelFixture();

        // finalize the sarcophagus
        await embalmerFacet
          .connect(embalmer)
          .finalizeSarcophagus(
            identifier,
            signatures,
            arweaveArchSig,
            arweaveTxId
          );

        const tx = embalmerFacet
          .connect(embalmer)
          .cancelSarcophagus(identifier);

        await expect(tx).to.be.revertedWith("SarcophagusAlreadyFinalized");
      });
    });
  });

  describe("burySarcophagus()", () => {
    context("Successful bury", () => {
      it("should set resurrection time to inifinity", async () => {
        const { viewStateFacet, identifier } = await successfulBuryFixture();
        const sarcophagus = await viewStateFacet.getSarcophagus(identifier);

        expect(sarcophagus.resurrectionTime).to.equal(
          ethers.constants.MaxUint256
        );
      });

      it("should set the sarcophagus state to done", async () => {
        const { viewStateFacet, identifier } = await successfulBuryFixture();

        const sarcophagus = await viewStateFacet.getSarcophagus(identifier);

        expect(sarcophagus.state).to.equal(SarcophagusState.Done);
      });

      it("should free an archaeologist's bond", async () => {
        const {
          viewStateFacet,
          regularArchaeologist,
          regularArchaeologistFreeBond,
          regularArchaeologistCursedBond,
        } = await successfulBuryFixture();

        // Get the free and cursed bond after bury
        const freeBondAfter = await viewStateFacet.getFreeBond(
          regularArchaeologist.account
        );
        const cursedBondAfter = await viewStateFacet.getCursedBond(
          regularArchaeologist.account
        );

        expect(freeBondAfter).to.equal(regularArchaeologistFreeBond);
        expect(cursedBondAfter).to.equal(regularArchaeologistCursedBond);
      });

<<<<<<< HEAD
      it("should transfer digging fees to each archaeologist", async () => {
        const {
          sarcoToken,
          regularArchaeologist,
          regularArchaeologistBalance,
        } = await successfulBuryFixture();

        // Get the archaeologist sarco balance after bury
        const sarcoBalanceAfter = await sarcoToken.balanceOf(
          regularArchaeologist.account
        );

        // Get the archaeologist's digging fees with the archaeologist address

        // Check that the difference in balances is equal to the digging fee
        expect(sarcoBalanceAfter.sub(regularArchaeologistBalance)).to.equal(
          regularArchaeologist.diggingFee
        );
=======
      it("should only transfer digging fees to each archaeologist's reward pool, without doing actual token transfers", async () => {
        // Initialize a sarcophagus
        const { identifier, signatures } = await createSarcophagusAndSignatures(
          "shouldTransferDigginFees",
          archaeologists
        );

        // Finalize the sarcophagus
        await embalmerFacet.finalizeSarcophagus(
          identifier,
          signatures,
          arweaveSignature,
          arweaveTxId
        );

        // Get the archaeologist's sarco balances and rewards before bury
        const archBalancesBefore = await getArchaeologistSarcoBalances(archaeologists, sarcoToken);
        const archRewardsBefore = await getArchaeologistSarcoRewards(archaeologists, viewStateFacet);

        // Bury the sarcophagus
        await embalmerFacet.burySarcophagus(identifier);

        // Get the archaeologist sarco balances and rewards after bury
        const archBalancesAfter = await getArchaeologistSarcoBalances(archaeologists, sarcoToken);
        const archRewardsAfter = await getArchaeologistSarcoRewards(archaeologists, viewStateFacet);


        for (let i = 0; i < archaeologists.length; i++) {
          // Get the archaeologist's digging fees with the archaeologist address
          const diggingFee = archaeologistsFees[i].diggingFee;

          // Check that the difference in rewards is equal to the digging fee
          expect(archBalancesAfter[i].balance.toString()).to.equal(
            archBalancesBefore[i].balance.toString()
          );

          expect(archRewardsAfter[i].reward.toString()).to.equal(
            archRewardsBefore[i].reward.add(diggingFee).toString()
          );
        }

>>>>>>> 57064cc9
      });

      it("should transfer the bounty back to the embalmer", async () => {
        const { sarcoToken, embalmer, archaeologists, embalmerBalance } =
          await successfulBuryFixture();

        // Get the archaeologist sarco balance after bury
        const sarcoBalanceAfter = await sarcoToken.balanceOf(embalmer.address);

        // Add the bounties in archaeologist fees
        const totalBounty = archaeologists.reduce(
          (acc, arch) => acc.add(arch.bounty),
          ethers.constants.Zero
        );

        // Check that the difference in balances is equal to the total bounty
        expect(sarcoBalanceAfter.sub(embalmerBalance)).to.equal(totalBounty);
      });

      it("should emit an event", async () => {
        const { tx, embalmerFacet } = await successfulBuryFixture();

        const receipt = await tx.wait();

        const events = receipt.events!;
        expect(events).to.not.be.undefined;

        // Check that the list of events includes an event that has an address
        // matching the embalmerFacet address
        expect(events.some((event) => event.address === embalmerFacet.address))
          .to.be.true;
      });
    });

    context("Failed bury", () => {
      it("should revert if sender is not the embalmer", async () => {
        const { embalmerFacet, identifier } = await failingBuryFixture();
        const signers = await ethers.getSigners();

        const tx = embalmerFacet
          .connect(signers[9])
          .burySarcophagus(identifier);

        await expect(tx).to.be.revertedWith("SenderNotEmbalmer");
      });

      it("should revert if the sarcophagus does not exist", async () => {
        const { embalmerFacet, embalmer } = await failingBuryFixture();

        const falseIdentifier = ethers.utils.solidityKeccak256(
          ["string"],
          ["falseIdentifier"]
        );

        const tx = embalmerFacet
          .connect(embalmer)
          .burySarcophagus(falseIdentifier);

        await expect(tx).to.be.revertedWith("SarcophagusDoesNotExist");
      });

      it("should revert if the sarcophagus is not finalized", async () => {
        // Use the initializeSarcophagus fixture in this case to create a
        // sarcophagus
        const { embalmerFacet, embalmer, identifier } =
          await successfulInitializeSarcophagusFixture();

        // Bury the sarcophagus
        const tx = embalmerFacet.connect(embalmer).burySarcophagus(identifier);

        await expect(tx).to.be.revertedWith("SarcophagusNotFinalized");
      });
    });
  });
});<|MERGE_RESOLUTION|>--- conflicted
+++ resolved
@@ -3,7 +3,6 @@
 import { BigNumber } from "ethers";
 import { solidityKeccak256 } from "ethers/lib/utils";
 import { ethers } from "hardhat";
-<<<<<<< HEAD
 import { SarcophagusState } from "../../types";
 import { failingBuryFixture } from "../fixtures/failing-bury-fixture";
 import { failingCancelFixture } from "../fixtures/failing-cancel-fixture";
@@ -18,205 +17,6 @@
 import { sign, signMultiple } from "../utils/helpers";
 
 describe("Contract: EmbalmerFacet", () => {
-=======
-import { deployDiamond } from "../../scripts/deploy-diamond";
-import {
-  ArchaeologistFacet,
-  SarcoTokenMock,
-  ViewStateFacet,
-} from "../../typechain";
-import { EmbalmerFacet } from "../../typechain/EmbalmerFacet";
-import { SarcophagusState, SignatureWithAccount } from "../../types";
-import {
-  calculateCursedBond,
-  getArchaeologistSarcoBalances,
-  getArchaeologistSarcoRewards,
-  sign
-} from "../utils/helpers";
-
-describe("Contract: EmbalmerFacet", () => {
-  // Define a resurrrection time one week in the future
-  const resurrectionTimeInFuture = BigNumber.from(
-    Date.now() + 60 * 60 * 24 * 7
-  );
-
-  let embalmerFacet: EmbalmerFacet;
-  let archaeologistFacet: ArchaeologistFacet;
-  let viewStateFacet: ViewStateFacet;
-  let embalmer: SignerWithAddress;
-  let archaeologists: SignerWithAddress[];
-  let recipient: SignerWithAddress;
-  let arweaveArchaeologist: SignerWithAddress;
-  let sarcoToken: SarcoTokenMock;
-  let signers: SignerWithAddress[];
-
-  // Define an arcaeologist fees object to be used in any test that needs it
-  const archaeologistsFees = [
-    {
-      storageFee: 20,
-      diggingFee: 10,
-      bounty: 100,
-    },
-    {
-      storageFee: 25,
-      diggingFee: 8,
-      bounty: 112,
-    },
-    {
-      storageFee: 21,
-      diggingFee: 9,
-      bounty: 105,
-    },
-  ];
-
-  // Set up the signers for the tests
-  before(async () => {
-    signers = await ethers.getSigners();
-
-    // Set some roles to be used in the tests
-    embalmer = signers[0];
-    archaeologists = [signers[1], signers[2], signers[3]];
-    arweaveArchaeologist = signers[1];
-    recipient = signers[4];
-  });
-
-  /**
-   * Creates a sarcophagus. This is helpful in several places
-   * throughout the tests where a sarcophagus should be initialized
-   * successfully.
-   */
-  const initializeSarcophagus = async (
-    name: string,
-    resurrectionTime: BigNumber,
-    identifier: string,
-    archaeologists: any[],
-    minShards?: number
-  ): Promise<ContractTransaction> => {
-    // Define archaeologist objects to be passed into the sarcophagus
-    const archaeologistObjects = archaeologists.map((a, i) => ({
-      archAddress: a.address,
-      storageFee: BigNumber.from(archaeologistsFees[i].storageFee),
-      diggingFee: BigNumber.from(archaeologistsFees[i].diggingFee),
-      bounty: BigNumber.from(archaeologistsFees[i].bounty),
-      hashedShard: ethers.utils.solidityKeccak256(["string"], [a.address]),
-    }));
-
-    const canBeTransferred = true;
-
-    // Create a sarcophagus as the embalmer
-    const tx = await embalmerFacet
-      .connect(embalmer)
-      .initializeSarcophagus(
-        name,
-        identifier,
-        archaeologistObjects,
-        arweaveArchaeologist.address,
-        recipient.address,
-        resurrectionTime,
-        canBeTransferred,
-        minShards === 0 ? 0 : minShards || 3
-      );
-
-    return tx;
-  };
-
-  const setupArchaeologists = async (
-    archaeologistFacet: ArchaeologistFacet,
-    archaeologists: SignerWithAddress[],
-    diamondAddress: string,
-    embalmer: SignerWithAddress,
-    sarcoToken: SarcoTokenMock
-  ): Promise<void> => {
-    // Approve the embalmer on the sarco token so transferFrom will work
-    await sarcoToken
-      .connect(embalmer)
-      .approve(diamondAddress, ethers.constants.MaxUint256);
-
-    for (const archaeologist of archaeologists) {
-      // Transfer 10,000 sarco tokens to each archaeologist to be put into free
-      // bond
-      await sarcoToken.transfer(archaeologist.address, BigNumber.from(10_000));
-
-      // Approve the archaeologist on the sarco token so transferFrom will work
-      await sarcoToken
-        .connect(archaeologist)
-        .approve(diamondAddress, ethers.constants.MaxUint256);
-
-      // Deposit some free bond to the contract so initializeSarcophagus will
-      // work
-      await archaeologistFacet
-        .connect(archaeologist)
-        .depositFreeBond(BigNumber.from("5000"));
-    }
-  };
-
-  /**
-   * Gets a list of archaeologist signatures for the given list of accounts.
-   *
-   * @param archaeologists The list of accounts that will be used to sign the
-   * sarcophagus
-   * @returns
-   */
-  const getArchaeologistSignatures = async (
-    archaeologists: SignerWithAddress[],
-    arweaveArchaeologist: SignerWithAddress,
-    identifier: string
-  ): Promise<SignatureWithAccount[]> => {
-    const signatures: SignatureWithAccount[] = [];
-
-    for (const archaeologist of archaeologists) {
-      // Sign a message and add to signatures. Only sign if the archaeologist
-      // is not the arweave archaeologist
-      if (archaeologist.address !== arweaveArchaeologist.address) {
-        const signature = await sign(archaeologist, identifier, "bytes32");
-
-        signatures.push(
-          Object.assign(signature, { account: archaeologist.address })
-        );
-      }
-    }
-
-    return signatures;
-  };
-
-  /**
-   * Creates a new sarcophagus and signatures for the cancelSarcophaguse tests
-   * @param unhashedIdentifier
-   * @param archaeologists
-   * @returns
-   */
-  const createSarcophagusAndSignatures = async (
-    unhashedIdentifier: string,
-    archaeologists: any[]
-  ): Promise<{
-    identifier: string;
-    signatures: SignatureWithAccount[];
-  }> => {
-    // Create a new identifier
-    const newIdentifier = ethers.utils.solidityKeccak256(
-      ["string"],
-      [unhashedIdentifier]
-    );
-
-    // Initialize the sarcophagus with the new identifier
-    await initializeSarcophagus(
-      "New Test Sarcophagus",
-      resurrectionTimeInFuture,
-      newIdentifier,
-      archaeologists
-    );
-
-    // Get new signatures from the archaeologists of the new identifier
-    const newSignatures = await getArchaeologistSignatures(
-      archaeologists,
-      arweaveArchaeologist,
-      newIdentifier
-    );
-
-    return { identifier: newIdentifier, signatures: newSignatures };
-  };
-
->>>>>>> 57064cc9
   describe("initializeSarcophagus()", () => {
     context("Successful initialization", () => {
       it("should transfer fees in sarco token from the embalmer to the contract", async () => {
@@ -517,56 +317,6 @@
         expect(sarcophagusStored.arweaveTxIds).to.contain(arweaveTxId);
       });
 
-<<<<<<< HEAD
-      it("should transfer the storage fee to the arweave archaeologist", async () => {
-        const { sarcoToken, arweaveArchaeologist, arweaveArchBalance } =
-          await successfulFinalizeSarcohpagusFixture();
-
-        // Get the arweave archaeologist's sarco token balance after finalization
-        const arweaveArchBalanceAfter = await sarcoToken.balanceOf(
-          arweaveArchaeologist.account
-        );
-
-        expect(arweaveArchBalanceAfter.sub(arweaveArchBalance)).to.equal(
-          arweaveArchaeologist.storageFee
-        );
-=======
-      it("should transfer the storage fee to the arweave archaeologist's reward pool", async () => {
-        const { identifier, signatures } = await createSarcophagusAndSignatures(
-          "shouldTransferStorageFee",
-          archaeologists
-        );
-
-        // Get the arweave archaeologist's sarco token balance before finalization
-        const arweaveArchaeologistRewardsBefore =
-          await viewStateFacet.getAvailableRewards(arweaveArchaeologist.address);
-
-        await embalmerFacet.finalizeSarcophagus(
-          identifier,
-          signatures,
-          arweaveSignature,
-          arweaveTxId
-        );
-
-        // Get the storage fee of the arweave archaeologist
-        const arweaveArchaeologistIndex = archaeologists.findIndex(
-          (a) => a.address === arweaveArchaeologist.address
-        );
-        const arweaveArchaeologistStorageFee = BigNumber.from(
-          archaeologistsFees[arweaveArchaeologistIndex].storageFee
-        );
-
-        // Get the arweave archaeologist's sarco token balance after finalization
-        const arweaveArchRewardsAfter = await viewStateFacet.getAvailableRewards(arweaveArchaeologist.address);
-
-        // Check that the arweave archaeologist's
-        // sarco token balance after - sarco token balance before = storage fee
-        expect(
-          arweaveArchRewardsAfter.sub(arweaveArchaeologistRewardsBefore)
-        ).to.equal(arweaveArchaeologistStorageFee);
->>>>>>> 57064cc9
-      });
-
       it("should lock up an archaeologist's free bond", async () => {
         const {
           viewStateFacet,
@@ -587,19 +337,9 @@
           regularArchaeologist.account
         );
 
-<<<<<<< HEAD
         // Check that the archaeologist's free bond afterward has descreased by the bond amount
         expect(regularArchaeologistFreeBond.sub(bondAmount)).to.equal(
           archaeologistFreeBondAfter
-=======
-        const firstArchaeologistCursedBond = calculateCursedBond(
-          BigNumber.from(archaeologistsFees[1].diggingFee),
-          BigNumber.from(archaeologistsFees[1].bounty)
-        );
-
-        expect(freeBondBefore.sub(freeBondAfter)).to.equal(
-          BigNumber.from(firstArchaeologistCursedBond)
->>>>>>> 57064cc9
         );
 
         // Check that the archaeologist's cursed bond has increased by the bond amount
@@ -633,23 +373,9 @@
           arweaveArchFreeBondAfter
         );
 
-<<<<<<< HEAD
         // Check that the arweave archaeologist's cursed bond has increased by the bond amount
         expect(arweaveArchaeologistCursedBond.add(bondAmount)).to.equal(
           arweaveArchCursedBondAfter
-=======
-        // TODO: Modify this when the calculateCursedBond method changes in the contract
-        const firstArchaeologistCursedBond = calculateCursedBond(
-          BigNumber.from(archaeologistsFees[arweaveArchaeologistIndex].diggingFee),
-          BigNumber.from(archaeologistsFees[arweaveArchaeologistIndex].bounty)
-        );
-
-        expect(freeBondBefore.sub(freeBondAfter)).to.equal(
-          BigNumber.from(firstArchaeologistCursedBond)
-        );
-        expect(cursedBondAfter.sub(cursedBondBefore)).to.equal(
-          BigNumber.from(firstArchaeologistCursedBond)
->>>>>>> 57064cc9
         );
       });
 
@@ -1004,70 +730,8 @@
         );
 
         expect(sarcophagusStoredAfter.resurrectionWindow).to.not.equal(
-<<<<<<< HEAD
           oldResurrectionWindow
         );
-=======
-          sarcophagusStoredBefore.resurrectionWindow
-        );
-      });
-
-      it("should transfer the digging fees to the archaeologists' reward pools, without transferring tokens", async () => {
-        const { identifier, signatures } = await createSarcophagusAndSignatures(
-          "shouldTransferDiggingFees",
-          archaeologists
-        );
-
-        await embalmerFacet.finalizeSarcophagus(
-          identifier,
-          signatures,
-          arweaveSignature,
-          arweaveTxId
-        );
-
-        const archBalancesBefore = await getArchaeologistSarcoBalances(
-          archaeologists,
-          sarcoToken
-        );
-
-        const archRewardsBefore = await getArchaeologistSarcoRewards(
-          archaeologists,
-          viewStateFacet
-        );
-
-        // Define a new resurrection time one week in the future
-        const newResurrectionTime = BigNumber.from(
-          Date.now() + 60 * 60 * 24 * 7 * 1000
-        );
-
-        // Rewrap the sarcophagus
-        await embalmerFacet.rewrapSarcophagus(identifier, newResurrectionTime);
-
-        const archBalancesAfter = await getArchaeologistSarcoBalances(
-          archaeologists,
-          sarcoToken
-        );
-
-        const archRewardsAfter = await getArchaeologistSarcoRewards(
-          archaeologists,
-          viewStateFacet
-        );
-
-        // For each archaeologist, check that the difference in rewards is equal to each archaeologist's digging fee,
-        //  and token balances are unchanged
-        for (let i = 0; i < archaeologists.length; i++) {
-          const diggingFee = archaeologistsFees[i].diggingFee;
-          expect(
-            archRewardsBefore[i].reward
-              .add(diggingFee)
-              .toString()
-          ).to.equal(archRewardsAfter[i].reward.toString());
-
-          expect(
-            archBalancesAfter[i].balance.toString()
-          ).to.equal(archBalancesBefore[i].balance.toString());
-        }
->>>>>>> 57064cc9
       });
 
       it("should transfer the digging fee sum plus the protocol fee from the embalmer to the contract", async () => {
@@ -1096,13 +760,8 @@
       });
 
       it("should collect protocol fees", async () => {
-        const {
-          viewStateFacet,
-          sarcoToken,
-          diamond,
-          totalProtocolFees,
-          contractBalance,
-        } = await successfulRewrapFixture();
+        const { viewStateFacet, totalProtocolFees } =
+          await successfulRewrapFixture();
 
         // Get the protocol fee amount
         const protocolFee = await viewStateFacet.getProtocolFeeAmount();
@@ -1111,35 +770,10 @@
         const totalProtocolFeesAfter =
           await viewStateFacet.getTotalProtocolFees();
 
-        // Get the balance of the contract after rewrap
-        const contractBalanceAfter = await sarcoToken.balanceOf(
-          diamond.address
-        );
-
         // Check that the difference in total protocol fees is equal to the protocol fee amount
         expect(totalProtocolFeesAfter.sub(totalProtocolFees)).to.equal(
           protocolFee
         );
-
-<<<<<<< HEAD
-        // Check that the difference in contract balance is equal to the protocol fee amount
-        expect(contractBalanceAfter.sub(contractBalance).toString()).to.equal(
-          protocolFee.toString()
-        );
-=======
-
-
-        // Calculate the sum of digging fees from archaeologistFees
-        const diggingFeeSum = archaeologistsFees.reduce(
-          (acc, cur) => acc.add(cur.diggingFee),
-          BigNumber.from(0)
-        );
-
-        // Check that the difference in contract balance is equal to the protocol fee amount + digging fee sum
-        expect(
-          contractBalanceAfter.sub(contractBalanceBefore.add(diggingFeeSum)).toString()
-        ).to.equal(protocolFee.toString());
->>>>>>> 57064cc9
       });
 
       it("should emit an event", async () => {
@@ -1357,70 +991,6 @@
         expect(cursedBondAfter).to.equal(regularArchaeologistCursedBond);
       });
 
-<<<<<<< HEAD
-      it("should transfer digging fees to each archaeologist", async () => {
-        const {
-          sarcoToken,
-          regularArchaeologist,
-          regularArchaeologistBalance,
-        } = await successfulBuryFixture();
-
-        // Get the archaeologist sarco balance after bury
-        const sarcoBalanceAfter = await sarcoToken.balanceOf(
-          regularArchaeologist.account
-        );
-
-        // Get the archaeologist's digging fees with the archaeologist address
-
-        // Check that the difference in balances is equal to the digging fee
-        expect(sarcoBalanceAfter.sub(regularArchaeologistBalance)).to.equal(
-          regularArchaeologist.diggingFee
-        );
-=======
-      it("should only transfer digging fees to each archaeologist's reward pool, without doing actual token transfers", async () => {
-        // Initialize a sarcophagus
-        const { identifier, signatures } = await createSarcophagusAndSignatures(
-          "shouldTransferDigginFees",
-          archaeologists
-        );
-
-        // Finalize the sarcophagus
-        await embalmerFacet.finalizeSarcophagus(
-          identifier,
-          signatures,
-          arweaveSignature,
-          arweaveTxId
-        );
-
-        // Get the archaeologist's sarco balances and rewards before bury
-        const archBalancesBefore = await getArchaeologistSarcoBalances(archaeologists, sarcoToken);
-        const archRewardsBefore = await getArchaeologistSarcoRewards(archaeologists, viewStateFacet);
-
-        // Bury the sarcophagus
-        await embalmerFacet.burySarcophagus(identifier);
-
-        // Get the archaeologist sarco balances and rewards after bury
-        const archBalancesAfter = await getArchaeologistSarcoBalances(archaeologists, sarcoToken);
-        const archRewardsAfter = await getArchaeologistSarcoRewards(archaeologists, viewStateFacet);
-
-
-        for (let i = 0; i < archaeologists.length; i++) {
-          // Get the archaeologist's digging fees with the archaeologist address
-          const diggingFee = archaeologistsFees[i].diggingFee;
-
-          // Check that the difference in rewards is equal to the digging fee
-          expect(archBalancesAfter[i].balance.toString()).to.equal(
-            archBalancesBefore[i].balance.toString()
-          );
-
-          expect(archRewardsAfter[i].reward.toString()).to.equal(
-            archRewardsBefore[i].reward.add(diggingFee).toString()
-          );
-        }
-
->>>>>>> 57064cc9
-      });
-
       it("should transfer the bounty back to the embalmer", async () => {
         const { sarcoToken, embalmer, archaeologists, embalmerBalance } =
           await successfulBuryFixture();
