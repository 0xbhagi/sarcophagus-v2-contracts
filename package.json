--- conflicted
+++ resolved
@@ -11,13 +11,9 @@
     "node": "npx hardhat node",
     "clean": "npx hardhat clean",
     "test": "npx hardhat test",
-<<<<<<< HEAD
-    "compile": "npx hardhat compile",
-    "transfer": "npx hardhat run scripts/transfer.js --network localhost"
-=======
+    "transfer": "npx hardhat run scripts/transfer.js --network localhost",
     "prepublish": "npm run clean && npx rimraf dist && npm run compile && npx tsc",
     "history": "npx hardhat generate-history --network localhost"
->>>>>>> 00e5aaad
   },
   "main": "dist/index.js",
   "types": "dist/index.d.ts",
